--- conflicted
+++ resolved
@@ -29,15 +29,9 @@
       '@tailwindcss/vite':
         specifier: ^4.1.12
         version: 4.1.12(vite@7.1.3(@types/node@22.17.2)(jiti@2.5.1)(lightningcss@1.30.1))
-<<<<<<< HEAD
-      axios:
-        specifier: ^1.11.0
-        version: 1.11.0
-=======
       gsap:
         specifier: ^3.13.0
         version: 3.13.0
->>>>>>> 084a9d77
       ogl:
         specifier: ^1.0.11
         version: 1.0.11
