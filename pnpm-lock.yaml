lockfileVersion: '9.0'

settings:
  autoInstallPeers: true
  excludeLinksFromLockfile: false

importers:

  .:
    devDependencies:
      prettier:
        specifier: ^3.6.2
        version: 3.6.2
      turbo:
        specifier: ^2.5.6
        version: 2.5.6
      typescript:
        specifier: 5.9.2
        version: 5.9.2

  apps/backend:
    dependencies:
      '@fastify/autoload':
        specifier: ^6.3.1
        version: 6.3.1
      '@fastify/awilix':
        specifier: ^8.0.0
        version: 8.0.0(awilix@10.0.2)(fastify@5.5.0)
      '@fastify/cors':
        specifier: ^11.1.0
        version: 11.1.0
      '@fastify/multipart':
        specifier: ^9.0.3
        version: 9.0.3
      '@fastify/request-context':
        specifier: ^6.2.1
        version: 6.2.1
      '@fastify/type-provider-typebox':
        specifier: ^5.0.1
        version: 5.2.0(@sinclair/typebox@0.34.40)
      '@langchain/core':
        specifier: ^0.3.72
        version: 0.3.72(openai@5.12.2(ws@8.18.3)(zod@4.0.17))
      '@langchain/google-genai':
        specifier: ^0.2.16
        version: 0.2.16(@langchain/core@0.3.72(openai@5.12.2(ws@8.18.3)(zod@4.0.17)))
      '@neondatabase/serverless':
        specifier: ^1.0.1
        version: 1.0.1
      '@sinclair/typebox':
        specifier: ^0.34.40
        version: 0.34.40
      awilix:
        specifier: ^10.0.2
        version: 10.0.2
      cloudinary:
        specifier: ^1.41.3
        version: 1.41.3
      dotenv:
        specifier: ^16.4.5
        version: 16.6.1
      drizzle-orm:
        specifier: ^0.36.4
        version: 0.36.4(@neondatabase/serverless@1.0.1)(@types/pg@8.15.5)(@types/react@19.1.10)(react@19.1.1)
      env-schema:
        specifier: ^6.0.1
        version: 6.0.1
      fastify:
        specifier: ^5.5.0
        version: 5.5.0
      fastify-plugin:
        specifier: ^5.0.1
        version: 5.0.1
      glob:
        specifier: ^11.0.0
        version: 11.0.3
      langchain:
        specifier: ^0.3.31
        version: 0.3.31(@langchain/core@0.3.72(openai@5.12.2(ws@8.18.3)(zod@4.0.17)))(@langchain/google-genai@0.2.16(@langchain/core@0.3.72(openai@5.12.2(ws@8.18.3)(zod@4.0.17))))(axios@1.11.0)(openai@5.12.2(ws@8.18.3)(zod@4.0.17))(ws@8.18.3)
      pino:
        specifier: ^9.9.0
        version: 9.9.0
      pino-pretty:
        specifier: ^13.1.1
        version: 13.1.1
      redis:
        specifier: ^5.8.1
        version: 5.8.1
      zod:
        specifier: ^4.0.17
        version: 4.0.17
    devDependencies:
      '@types/node':
        specifier: ^22.0.0
        version: 22.17.2
      drizzle-kit:
        specifier: ^0.30.6
        version: 0.30.6
      nodemon:
        specifier: ^3.1.10
        version: 3.1.10
      tsx:
        specifier: ^4.19.0
        version: 4.20.4
      typescript:
        specifier: ^5.6.0
        version: 5.9.2

  apps/frontend:
    dependencies:
      '@tailwindcss/vite':
        specifier: ^4.1.12
<<<<<<< HEAD
        version: 4.1.12(vite@7.1.3(@types/node@22.17.2)(jiti@2.5.1)(lightningcss@1.30.1))
=======
        version: 4.1.12(vite@7.1.3(@types/node@22.17.2)(jiti@2.5.1)(lightningcss@1.30.1)(tsx@4.20.4)(yaml@2.8.1))
>>>>>>> 910ac50a
      axios:
        specifier: ^1.11.0
        version: 1.11.0
      gsap:
        specifier: ^3.13.0
        version: 3.13.0
      ogl:
        specifier: ^1.0.11
        version: 1.0.11
      react:
        specifier: ^19.1.1
        version: 19.1.1
      react-dom:
        specifier: ^19.1.1
        version: 19.1.1(react@19.1.1)
      react-icons:
        specifier: ^5.5.0
        version: 5.5.0(react@19.1.1)
      react-router-dom:
        specifier: ^7.1.1
        version: 7.8.1(react-dom@19.1.1(react@19.1.1))(react@19.1.1)
      tailwindcss:
        specifier: ^4
        version: 4.1.12
    devDependencies:
      '@eslint/js':
        specifier: ^9.33.0
        version: 9.33.0
      '@testing-library/jest-dom':
        specifier: ^6.6.3
        version: 6.7.0
      '@testing-library/react':
        specifier: ^16.1.0
        version: 16.3.0(@testing-library/dom@10.4.1)(@types/react-dom@19.1.7(@types/react@19.1.10))(@types/react@19.1.10)(react-dom@19.1.1(react@19.1.1))(react@19.1.1)
      '@testing-library/user-event':
        specifier: ^14.5.2
        version: 14.6.1(@testing-library/dom@10.4.1)
      '@types/react':
        specifier: ^19.1.10
        version: 19.1.10
      '@types/react-dom':
        specifier: ^19.1.7
        version: 19.1.7(@types/react@19.1.10)
      '@vitejs/plugin-react':
        specifier: ^5.0.0
        version: 5.0.1(vite@7.1.3(@types/node@22.17.2)(jiti@2.5.1)(lightningcss@1.30.1)(tsx@4.20.4)(yaml@2.8.1))
      '@vitest/coverage-v8':
        specifier: ^2.1.8
        version: 2.1.9(vitest@2.1.9(@types/node@22.17.2)(@vitest/ui@2.1.9)(jsdom@26.1.0)(lightningcss@1.30.1))
      '@vitest/ui':
        specifier: ^2.1.8
        version: 2.1.9(vitest@2.1.9)
      eslint:
        specifier: ^9.33.0
        version: 9.33.0(jiti@2.5.1)
      eslint-plugin-react-hooks:
        specifier: ^5.2.0
        version: 5.2.0(eslint@9.33.0(jiti@2.5.1))
      eslint-plugin-react-refresh:
        specifier: ^0.4.20
        version: 0.4.20(eslint@9.33.0(jiti@2.5.1))
      eslint-plugin-testing-library:
        specifier: ^7.1.0
        version: 7.6.6(eslint@9.33.0(jiti@2.5.1))(typescript@5.9.2)
      globals:
        specifier: ^16.3.0
        version: 16.3.0
      jsdom:
        specifier: ^26.0.0
        version: 26.1.0
      typescript:
        specifier: ^5.9.2
        version: 5.9.2
      vite:
        specifier: ^7.1.2
        version: 7.1.3(@types/node@22.17.2)(jiti@2.5.1)(lightningcss@1.30.1)(tsx@4.20.4)(yaml@2.8.1)
      vitest:
        specifier: ^2.1.8
        version: 2.1.9(@types/node@22.17.2)(@vitest/ui@2.1.9)(jsdom@26.1.0)(lightningcss@1.30.1)

packages:

  '@adobe/css-tools@4.4.4':
    resolution: {integrity: sha512-Elp+iwUx5rN5+Y8xLt5/GRoG20WGoDCQ/1Fb+1LiGtvwbDavuSk0jhD/eZdckHAuzcDzccnkv+rEjyWfRx18gg==}

  '@ampproject/remapping@2.3.0':
    resolution: {integrity: sha512-30iZtAPgz+LTIYoeivqYo853f02jBYSd5uGnGpkFV0M3xOt9aN73erkgYAmZU43x4VfqcnLxW9Kpg3R5LC4YYw==}
    engines: {node: '>=6.0.0'}

  '@asamuzakjp/css-color@3.2.0':
    resolution: {integrity: sha512-K1A6z8tS3XsmCMM86xoWdn7Fkdn9m6RSVtocUrJYIwZnFVkng/PvkEoWtOWmP+Scc6saYWHWZYbndEEXxl24jw==}

  '@babel/code-frame@7.27.1':
    resolution: {integrity: sha512-cjQ7ZlQ0Mv3b47hABuTevyTuYN4i+loJKGeV9flcCgIK37cCXRh+L1bd3iBHlynerhQ7BhCkn2BPbQUL+rGqFg==}
    engines: {node: '>=6.9.0'}

  '@babel/compat-data@7.28.0':
    resolution: {integrity: sha512-60X7qkglvrap8mn1lh2ebxXdZYtUcpd7gsmy9kLaBJ4i/WdY8PqTSdxyA8qraikqKQK5C1KRBKXqznrVapyNaw==}
    engines: {node: '>=6.9.0'}

  '@babel/core@7.28.3':
    resolution: {integrity: sha512-yDBHV9kQNcr2/sUr9jghVyz9C3Y5G2zUM2H2lo+9mKv4sFgbA8s8Z9t8D1jiTkGoO/NoIfKMyKWr4s6CN23ZwQ==}
    engines: {node: '>=6.9.0'}

  '@babel/generator@7.28.3':
    resolution: {integrity: sha512-3lSpxGgvnmZznmBkCRnVREPUFJv2wrv9iAoFDvADJc0ypmdOxdUtcLeBgBJ6zE0PMeTKnxeQzyk0xTBq4Ep7zw==}
    engines: {node: '>=6.9.0'}

  '@babel/helper-compilation-targets@7.27.2':
    resolution: {integrity: sha512-2+1thGUUWWjLTYTHZWK1n8Yga0ijBz1XAhUXcKy81rd5g6yh7hGqMp45v7cadSbEHc9G3OTv45SyneRN3ps4DQ==}
    engines: {node: '>=6.9.0'}

  '@babel/helper-globals@7.28.0':
    resolution: {integrity: sha512-+W6cISkXFa1jXsDEdYA8HeevQT/FULhxzR99pxphltZcVaugps53THCeiWA8SguxxpSp3gKPiuYfSWopkLQ4hw==}
    engines: {node: '>=6.9.0'}

  '@babel/helper-module-imports@7.27.1':
    resolution: {integrity: sha512-0gSFWUPNXNopqtIPQvlD5WgXYI5GY2kP2cCvoT8kczjbfcfuIljTbcWrulD1CIPIX2gt1wghbDy08yE1p+/r3w==}
    engines: {node: '>=6.9.0'}

  '@babel/helper-module-transforms@7.28.3':
    resolution: {integrity: sha512-gytXUbs8k2sXS9PnQptz5o0QnpLL51SwASIORY6XaBKF88nsOT0Zw9szLqlSGQDP/4TljBAD5y98p2U1fqkdsw==}
    engines: {node: '>=6.9.0'}
    peerDependencies:
      '@babel/core': ^7.0.0

  '@babel/helper-plugin-utils@7.27.1':
    resolution: {integrity: sha512-1gn1Up5YXka3YYAHGKpbideQ5Yjf1tDa9qYcgysz+cNCXukyLl6DjPXhD3VRwSb8c0J9tA4b2+rHEZtc6R0tlw==}
    engines: {node: '>=6.9.0'}

  '@babel/helper-string-parser@7.27.1':
    resolution: {integrity: sha512-qMlSxKbpRlAridDExk92nSobyDdpPijUq2DW6oDnUqd0iOGxmQjyqhMIihI9+zv4LPyZdRje2cavWPbCbWm3eA==}
    engines: {node: '>=6.9.0'}

  '@babel/helper-validator-identifier@7.27.1':
    resolution: {integrity: sha512-D2hP9eA+Sqx1kBZgzxZh0y1trbuU+JoDkiEwqhQ36nodYqJwyEIhPSdMNd7lOm/4io72luTPWH20Yda0xOuUow==}
    engines: {node: '>=6.9.0'}

  '@babel/helper-validator-option@7.27.1':
    resolution: {integrity: sha512-YvjJow9FxbhFFKDSuFnVCe2WxXk1zWc22fFePVNEaWJEu8IrZVlda6N0uHwzZrUM1il7NC9Mlp4MaJYbYd9JSg==}
    engines: {node: '>=6.9.0'}

  '@babel/helpers@7.28.3':
    resolution: {integrity: sha512-PTNtvUQihsAsDHMOP5pfobP8C6CM4JWXmP8DrEIt46c3r2bf87Ua1zoqevsMo9g+tWDwgWrFP5EIxuBx5RudAw==}
    engines: {node: '>=6.9.0'}

  '@babel/parser@7.28.3':
    resolution: {integrity: sha512-7+Ey1mAgYqFAx2h0RuoxcQT5+MlG3GTV0TQrgr7/ZliKsm/MNDxVVutlWaziMq7wJNAz8MTqz55XLpWvva6StA==}
    engines: {node: '>=6.0.0'}
    hasBin: true

  '@babel/plugin-transform-react-jsx-self@7.27.1':
    resolution: {integrity: sha512-6UzkCs+ejGdZ5mFFC/OCUrv028ab2fp1znZmCZjAOBKiBK2jXD1O+BPSfX8X2qjJ75fZBMSnQn3Rq2mrBJK2mw==}
    engines: {node: '>=6.9.0'}
    peerDependencies:
      '@babel/core': ^7.0.0-0

  '@babel/plugin-transform-react-jsx-source@7.27.1':
    resolution: {integrity: sha512-zbwoTsBruTeKB9hSq73ha66iFeJHuaFkUbwvqElnygoNbj/jHRsSeokowZFN3CZ64IvEqcmmkVe89OPXc7ldAw==}
    engines: {node: '>=6.9.0'}
    peerDependencies:
      '@babel/core': ^7.0.0-0

  '@babel/runtime@7.28.3':
    resolution: {integrity: sha512-9uIQ10o0WGdpP6GDhXcdOJPJuDgFtIDtN/9+ArJQ2NAfAmiuhTQdzkaTGR33v43GYS2UrSA0eX2pPPHoFVvpxA==}
    engines: {node: '>=6.9.0'}

  '@babel/template@7.27.2':
    resolution: {integrity: sha512-LPDZ85aEJyYSd18/DkjNh4/y1ntkE5KwUHWTiqgRxruuZL2F1yuHligVHLvcHY2vMHXttKFpJn6LwfI7cw7ODw==}
    engines: {node: '>=6.9.0'}

  '@babel/traverse@7.28.3':
    resolution: {integrity: sha512-7w4kZYHneL3A6NP2nxzHvT3HCZ7puDZZjFMqDpBPECub79sTtSO5CGXDkKrTQq8ksAwfD/XI2MRFX23njdDaIQ==}
    engines: {node: '>=6.9.0'}

  '@babel/types@7.28.2':
    resolution: {integrity: sha512-ruv7Ae4J5dUYULmeXw1gmb7rYRz57OWCPM57pHojnLq/3Z1CK2lNSLTCVjxVk1F/TZHwOZZrOWi0ur95BbLxNQ==}
    engines: {node: '>=6.9.0'}

  '@bcoe/v8-coverage@0.2.3':
    resolution: {integrity: sha512-0hYQ8SB4Db5zvZB4axdMHGwEaQjkZzFjQiN9LVYvIFB2nSUHW9tYpxWriPrWDASIxiaXax83REcLxuSdnGPZtw==}

  '@cfworker/json-schema@4.1.1':
    resolution: {integrity: sha512-gAmrUZSGtKc3AiBL71iNWxDsyUC5uMaKKGdvzYsBoTW/xi42JQHl7eKV2OYzCUqvc+D2RCcf7EXY2iCyFIk6og==}

  '@csstools/color-helpers@5.0.2':
    resolution: {integrity: sha512-JqWH1vsgdGcw2RR6VliXXdA0/59LttzlU8UlRT/iUUsEeWfYq8I+K0yhihEUTTHLRm1EXvpsCx3083EU15ecsA==}
    engines: {node: '>=18'}

  '@csstools/css-calc@2.1.4':
    resolution: {integrity: sha512-3N8oaj+0juUw/1H3YwmDDJXCgTB1gKU6Hc/bB502u9zR0q2vd786XJH9QfrKIEgFlZmhZiq6epXl4rHqhzsIgQ==}
    engines: {node: '>=18'}
    peerDependencies:
      '@csstools/css-parser-algorithms': ^3.0.5
      '@csstools/css-tokenizer': ^3.0.4

  '@csstools/css-color-parser@3.0.10':
    resolution: {integrity: sha512-TiJ5Ajr6WRd1r8HSiwJvZBiJOqtH86aHpUjq5aEKWHiII2Qfjqd/HCWKPOW8EP4vcspXbHnXrwIDlu5savQipg==}
    engines: {node: '>=18'}
    peerDependencies:
      '@csstools/css-parser-algorithms': ^3.0.5
      '@csstools/css-tokenizer': ^3.0.4

  '@csstools/css-parser-algorithms@3.0.5':
    resolution: {integrity: sha512-DaDeUkXZKjdGhgYaHNJTV9pV7Y9B3b644jCLs9Upc3VeNGg6LWARAT6O+Q+/COo+2gg/bM5rhpMAtf70WqfBdQ==}
    engines: {node: '>=18'}
    peerDependencies:
      '@csstools/css-tokenizer': ^3.0.4

  '@csstools/css-tokenizer@3.0.4':
    resolution: {integrity: sha512-Vd/9EVDiu6PPJt9yAh6roZP6El1xHrdvIVGjyBsHR0RYwNHgL7FJPyIIW4fANJNG6FtyZfvlRPpFI4ZM/lubvw==}
    engines: {node: '>=18'}

  '@drizzle-team/brocli@0.10.2':
    resolution: {integrity: sha512-z33Il7l5dKjUgGULTqBsQBQwckHh5AbIuxhdsIxDDiZAzBOrZO6q9ogcWC65kU382AfynTfgNumVcNIjuIua6w==}

  '@esbuild-kit/core-utils@3.3.2':
    resolution: {integrity: sha512-sPRAnw9CdSsRmEtnsl2WXWdyquogVpB3yZ3dgwJfe8zrOzTsV7cJvmwrKVa+0ma5BoiGJ+BoqkMvawbayKUsqQ==}
    deprecated: 'Merged into tsx: https://tsx.is'

  '@esbuild-kit/esm-loader@2.6.5':
    resolution: {integrity: sha512-FxEMIkJKnodyA1OaCUoEvbYRkoZlLZ4d/eXFu9Fh8CbBBgP5EmZxrfTRyN0qpXZ4vOvqnE5YdRdcrmUUXuU+dA==}
    deprecated: 'Merged into tsx: https://tsx.is'

  '@esbuild/aix-ppc64@0.19.12':
    resolution: {integrity: sha512-bmoCYyWdEL3wDQIVbcyzRyeKLgk2WtWLTWz1ZIAZF/EGbNOwSA6ew3PftJ1PqMiOOGu0OyFMzG53L0zqIpPeNA==}
    engines: {node: '>=12'}
    cpu: [ppc64]
    os: [aix]

  '@esbuild/aix-ppc64@0.21.5':
    resolution: {integrity: sha512-1SDgH6ZSPTlggy1yI6+Dbkiz8xzpHJEVAlF/AM1tHPLsf5STom9rwtjE4hKAF20FfXXNTFqEYXyJNWh1GiZedQ==}
    engines: {node: '>=12'}
    cpu: [ppc64]
    os: [aix]

  '@esbuild/aix-ppc64@0.25.9':
    resolution: {integrity: sha512-OaGtL73Jck6pBKjNIe24BnFE6agGl+6KxDtTfHhy1HmhthfKouEcOhqpSL64K4/0WCtbKFLOdzD/44cJ4k9opA==}
    engines: {node: '>=18'}
    cpu: [ppc64]
    os: [aix]

  '@esbuild/android-arm64@0.18.20':
    resolution: {integrity: sha512-Nz4rJcchGDtENV0eMKUNa6L12zz2zBDXuhj/Vjh18zGqB44Bi7MBMSXjgunJgjRhCmKOjnPuZp4Mb6OKqtMHLQ==}
    engines: {node: '>=12'}
    cpu: [arm64]
    os: [android]

  '@esbuild/android-arm64@0.19.12':
    resolution: {integrity: sha512-P0UVNGIienjZv3f5zq0DP3Nt2IE/3plFzuaS96vihvD0Hd6H/q4WXUGpCxD/E8YrSXfNyRPbpTq+T8ZQioSuPA==}
    engines: {node: '>=12'}
    cpu: [arm64]
    os: [android]

  '@esbuild/android-arm64@0.21.5':
    resolution: {integrity: sha512-c0uX9VAUBQ7dTDCjq+wdyGLowMdtR/GoC2U5IYk/7D1H1JYC0qseD7+11iMP2mRLN9RcCMRcjC4YMclCzGwS/A==}
    engines: {node: '>=12'}
    cpu: [arm64]
    os: [android]

  '@esbuild/android-arm64@0.25.9':
    resolution: {integrity: sha512-IDrddSmpSv51ftWslJMvl3Q2ZT98fUSL2/rlUXuVqRXHCs5EUF1/f+jbjF5+NG9UffUDMCiTyh8iec7u8RlTLg==}
    engines: {node: '>=18'}
    cpu: [arm64]
    os: [android]

  '@esbuild/android-arm@0.18.20':
    resolution: {integrity: sha512-fyi7TDI/ijKKNZTUJAQqiG5T7YjJXgnzkURqmGj13C6dCqckZBLdl4h7bkhHt/t0WP+zO9/zwroDvANaOqO5Sw==}
    engines: {node: '>=12'}
    cpu: [arm]
    os: [android]

  '@esbuild/android-arm@0.19.12':
    resolution: {integrity: sha512-qg/Lj1mu3CdQlDEEiWrlC4eaPZ1KztwGJ9B6J+/6G+/4ewxJg7gqj8eVYWvao1bXrqGiW2rsBZFSX3q2lcW05w==}
    engines: {node: '>=12'}
    cpu: [arm]
    os: [android]

  '@esbuild/android-arm@0.21.5':
    resolution: {integrity: sha512-vCPvzSjpPHEi1siZdlvAlsPxXl7WbOVUBBAowWug4rJHb68Ox8KualB+1ocNvT5fjv6wpkX6o/iEpbDrf68zcg==}
    engines: {node: '>=12'}
    cpu: [arm]
    os: [android]

  '@esbuild/android-arm@0.25.9':
    resolution: {integrity: sha512-5WNI1DaMtxQ7t7B6xa572XMXpHAaI/9Hnhk8lcxF4zVN4xstUgTlvuGDorBguKEnZO70qwEcLpfifMLoxiPqHQ==}
    engines: {node: '>=18'}
    cpu: [arm]
    os: [android]

  '@esbuild/android-x64@0.18.20':
    resolution: {integrity: sha512-8GDdlePJA8D6zlZYJV/jnrRAi6rOiNaCC/JclcXpB+KIuvfBN4owLtgzY2bsxnx666XjJx2kDPUmnTtR8qKQUg==}
    engines: {node: '>=12'}
    cpu: [x64]
    os: [android]

  '@esbuild/android-x64@0.19.12':
    resolution: {integrity: sha512-3k7ZoUW6Q6YqhdhIaq/WZ7HwBpnFBlW905Fa4s4qWJyiNOgT1dOqDiVAQFwBH7gBRZr17gLrlFCRzF6jFh7Kew==}
    engines: {node: '>=12'}
    cpu: [x64]
    os: [android]

  '@esbuild/android-x64@0.21.5':
    resolution: {integrity: sha512-D7aPRUUNHRBwHxzxRvp856rjUHRFW1SdQATKXH2hqA0kAZb1hKmi02OpYRacl0TxIGz/ZmXWlbZgjwWYaCakTA==}
    engines: {node: '>=12'}
    cpu: [x64]
    os: [android]

  '@esbuild/android-x64@0.25.9':
    resolution: {integrity: sha512-I853iMZ1hWZdNllhVZKm34f4wErd4lMyeV7BLzEExGEIZYsOzqDWDf+y082izYUE8gtJnYHdeDpN/6tUdwvfiw==}
    engines: {node: '>=18'}
    cpu: [x64]
    os: [android]

  '@esbuild/darwin-arm64@0.18.20':
    resolution: {integrity: sha512-bxRHW5kHU38zS2lPTPOyuyTm+S+eobPUnTNkdJEfAddYgEcll4xkT8DB9d2008DtTbl7uJag2HuE5NZAZgnNEA==}
    engines: {node: '>=12'}
    cpu: [arm64]
    os: [darwin]

  '@esbuild/darwin-arm64@0.19.12':
    resolution: {integrity: sha512-B6IeSgZgtEzGC42jsI+YYu9Z3HKRxp8ZT3cqhvliEHovq8HSX2YX8lNocDn79gCKJXOSaEot9MVYky7AKjCs8g==}
    engines: {node: '>=12'}
    cpu: [arm64]
    os: [darwin]

  '@esbuild/darwin-arm64@0.21.5':
    resolution: {integrity: sha512-DwqXqZyuk5AiWWf3UfLiRDJ5EDd49zg6O9wclZ7kUMv2WRFr4HKjXp/5t8JZ11QbQfUS6/cRCKGwYhtNAY88kQ==}
    engines: {node: '>=12'}
    cpu: [arm64]
    os: [darwin]

  '@esbuild/darwin-arm64@0.25.9':
    resolution: {integrity: sha512-XIpIDMAjOELi/9PB30vEbVMs3GV1v2zkkPnuyRRURbhqjyzIINwj+nbQATh4H9GxUgH1kFsEyQMxwiLFKUS6Rg==}
    engines: {node: '>=18'}
    cpu: [arm64]
    os: [darwin]

  '@esbuild/darwin-x64@0.18.20':
    resolution: {integrity: sha512-pc5gxlMDxzm513qPGbCbDukOdsGtKhfxD1zJKXjCCcU7ju50O7MeAZ8c4krSJcOIJGFR+qx21yMMVYwiQvyTyQ==}
    engines: {node: '>=12'}
    cpu: [x64]
    os: [darwin]

  '@esbuild/darwin-x64@0.19.12':
    resolution: {integrity: sha512-hKoVkKzFiToTgn+41qGhsUJXFlIjxI/jSYeZf3ugemDYZldIXIxhvwN6erJGlX4t5h417iFuheZ7l+YVn05N3A==}
    engines: {node: '>=12'}
    cpu: [x64]
    os: [darwin]

  '@esbuild/darwin-x64@0.21.5':
    resolution: {integrity: sha512-se/JjF8NlmKVG4kNIuyWMV/22ZaerB+qaSi5MdrXtd6R08kvs2qCN4C09miupktDitvh8jRFflwGFBQcxZRjbw==}
    engines: {node: '>=12'}
    cpu: [x64]
    os: [darwin]

  '@esbuild/darwin-x64@0.25.9':
    resolution: {integrity: sha512-jhHfBzjYTA1IQu8VyrjCX4ApJDnH+ez+IYVEoJHeqJm9VhG9Dh2BYaJritkYK3vMaXrf7Ogr/0MQ8/MeIefsPQ==}
    engines: {node: '>=18'}
    cpu: [x64]
    os: [darwin]

  '@esbuild/freebsd-arm64@0.18.20':
    resolution: {integrity: sha512-yqDQHy4QHevpMAaxhhIwYPMv1NECwOvIpGCZkECn8w2WFHXjEwrBn3CeNIYsibZ/iZEUemj++M26W3cNR5h+Tw==}
    engines: {node: '>=12'}
    cpu: [arm64]
    os: [freebsd]

  '@esbuild/freebsd-arm64@0.19.12':
    resolution: {integrity: sha512-4aRvFIXmwAcDBw9AueDQ2YnGmz5L6obe5kmPT8Vd+/+x/JMVKCgdcRwH6APrbpNXsPz+K653Qg8HB/oXvXVukA==}
    engines: {node: '>=12'}
    cpu: [arm64]
    os: [freebsd]

  '@esbuild/freebsd-arm64@0.21.5':
    resolution: {integrity: sha512-5JcRxxRDUJLX8JXp/wcBCy3pENnCgBR9bN6JsY4OmhfUtIHe3ZW0mawA7+RDAcMLrMIZaf03NlQiX9DGyB8h4g==}
    engines: {node: '>=12'}
    cpu: [arm64]
    os: [freebsd]

  '@esbuild/freebsd-arm64@0.25.9':
    resolution: {integrity: sha512-z93DmbnY6fX9+KdD4Ue/H6sYs+bhFQJNCPZsi4XWJoYblUqT06MQUdBCpcSfuiN72AbqeBFu5LVQTjfXDE2A6Q==}
    engines: {node: '>=18'}
    cpu: [arm64]
    os: [freebsd]

  '@esbuild/freebsd-x64@0.18.20':
    resolution: {integrity: sha512-tgWRPPuQsd3RmBZwarGVHZQvtzfEBOreNuxEMKFcd5DaDn2PbBxfwLcj4+aenoh7ctXcbXmOQIn8HI6mCSw5MQ==}
    engines: {node: '>=12'}
    cpu: [x64]
    os: [freebsd]

  '@esbuild/freebsd-x64@0.19.12':
    resolution: {integrity: sha512-EYoXZ4d8xtBoVN7CEwWY2IN4ho76xjYXqSXMNccFSx2lgqOG/1TBPW0yPx1bJZk94qu3tX0fycJeeQsKovA8gg==}
    engines: {node: '>=12'}
    cpu: [x64]
    os: [freebsd]

  '@esbuild/freebsd-x64@0.21.5':
    resolution: {integrity: sha512-J95kNBj1zkbMXtHVH29bBriQygMXqoVQOQYA+ISs0/2l3T9/kj42ow2mpqerRBxDJnmkUDCaQT/dfNXWX/ZZCQ==}
    engines: {node: '>=12'}
    cpu: [x64]
    os: [freebsd]

  '@esbuild/freebsd-x64@0.25.9':
    resolution: {integrity: sha512-mrKX6H/vOyo5v71YfXWJxLVxgy1kyt1MQaD8wZJgJfG4gq4DpQGpgTB74e5yBeQdyMTbgxp0YtNj7NuHN0PoZg==}
    engines: {node: '>=18'}
    cpu: [x64]
    os: [freebsd]

  '@esbuild/linux-arm64@0.18.20':
    resolution: {integrity: sha512-2YbscF+UL7SQAVIpnWvYwM+3LskyDmPhe31pE7/aoTMFKKzIc9lLbyGUpmmb8a8AixOL61sQ/mFh3jEjHYFvdA==}
    engines: {node: '>=12'}
    cpu: [arm64]
    os: [linux]

  '@esbuild/linux-arm64@0.19.12':
    resolution: {integrity: sha512-EoTjyYyLuVPfdPLsGVVVC8a0p1BFFvtpQDB/YLEhaXyf/5bczaGeN15QkR+O4S5LeJ92Tqotve7i1jn35qwvdA==}
    engines: {node: '>=12'}
    cpu: [arm64]
    os: [linux]

  '@esbuild/linux-arm64@0.21.5':
    resolution: {integrity: sha512-ibKvmyYzKsBeX8d8I7MH/TMfWDXBF3db4qM6sy+7re0YXya+K1cem3on9XgdT2EQGMu4hQyZhan7TeQ8XkGp4Q==}
    engines: {node: '>=12'}
    cpu: [arm64]
    os: [linux]

  '@esbuild/linux-arm64@0.25.9':
    resolution: {integrity: sha512-BlB7bIcLT3G26urh5Dmse7fiLmLXnRlopw4s8DalgZ8ef79Jj4aUcYbk90g8iCa2467HX8SAIidbL7gsqXHdRw==}
    engines: {node: '>=18'}
    cpu: [arm64]
    os: [linux]

  '@esbuild/linux-arm@0.18.20':
    resolution: {integrity: sha512-/5bHkMWnq1EgKr1V+Ybz3s1hWXok7mDFUMQ4cG10AfW3wL02PSZi5kFpYKrptDsgb2WAJIvRcDm+qIvXf/apvg==}
    engines: {node: '>=12'}
    cpu: [arm]
    os: [linux]

  '@esbuild/linux-arm@0.19.12':
    resolution: {integrity: sha512-J5jPms//KhSNv+LO1S1TX1UWp1ucM6N6XuL6ITdKWElCu8wXP72l9MM0zDTzzeikVyqFE6U8YAV9/tFyj0ti+w==}
    engines: {node: '>=12'}
    cpu: [arm]
    os: [linux]

  '@esbuild/linux-arm@0.21.5':
    resolution: {integrity: sha512-bPb5AHZtbeNGjCKVZ9UGqGwo8EUu4cLq68E95A53KlxAPRmUyYv2D6F0uUI65XisGOL1hBP5mTronbgo+0bFcA==}
    engines: {node: '>=12'}
    cpu: [arm]
    os: [linux]

  '@esbuild/linux-arm@0.25.9':
    resolution: {integrity: sha512-HBU2Xv78SMgaydBmdor38lg8YDnFKSARg1Q6AT0/y2ezUAKiZvc211RDFHlEZRFNRVhcMamiToo7bDx3VEOYQw==}
    engines: {node: '>=18'}
    cpu: [arm]
    os: [linux]

  '@esbuild/linux-ia32@0.18.20':
    resolution: {integrity: sha512-P4etWwq6IsReT0E1KHU40bOnzMHoH73aXp96Fs8TIT6z9Hu8G6+0SHSw9i2isWrD2nbx2qo5yUqACgdfVGx7TA==}
    engines: {node: '>=12'}
    cpu: [ia32]
    os: [linux]

  '@esbuild/linux-ia32@0.19.12':
    resolution: {integrity: sha512-Thsa42rrP1+UIGaWz47uydHSBOgTUnwBwNq59khgIwktK6x60Hivfbux9iNR0eHCHzOLjLMLfUMLCypBkZXMHA==}
    engines: {node: '>=12'}
    cpu: [ia32]
    os: [linux]

  '@esbuild/linux-ia32@0.21.5':
    resolution: {integrity: sha512-YvjXDqLRqPDl2dvRODYmmhz4rPeVKYvppfGYKSNGdyZkA01046pLWyRKKI3ax8fbJoK5QbxblURkwK/MWY18Tg==}
    engines: {node: '>=12'}
    cpu: [ia32]
    os: [linux]

  '@esbuild/linux-ia32@0.25.9':
    resolution: {integrity: sha512-e7S3MOJPZGp2QW6AK6+Ly81rC7oOSerQ+P8L0ta4FhVi+/j/v2yZzx5CqqDaWjtPFfYz21Vi1S0auHrap3Ma3A==}
    engines: {node: '>=18'}
    cpu: [ia32]
    os: [linux]

  '@esbuild/linux-loong64@0.18.20':
    resolution: {integrity: sha512-nXW8nqBTrOpDLPgPY9uV+/1DjxoQ7DoB2N8eocyq8I9XuqJ7BiAMDMf9n1xZM9TgW0J8zrquIb/A7s3BJv7rjg==}
    engines: {node: '>=12'}
    cpu: [loong64]
    os: [linux]

  '@esbuild/linux-loong64@0.19.12':
    resolution: {integrity: sha512-LiXdXA0s3IqRRjm6rV6XaWATScKAXjI4R4LoDlvO7+yQqFdlr1Bax62sRwkVvRIrwXxvtYEHHI4dm50jAXkuAA==}
    engines: {node: '>=12'}
    cpu: [loong64]
    os: [linux]

  '@esbuild/linux-loong64@0.21.5':
    resolution: {integrity: sha512-uHf1BmMG8qEvzdrzAqg2SIG/02+4/DHB6a9Kbya0XDvwDEKCoC8ZRWI5JJvNdUjtciBGFQ5PuBlpEOXQj+JQSg==}
    engines: {node: '>=12'}
    cpu: [loong64]
    os: [linux]

  '@esbuild/linux-loong64@0.25.9':
    resolution: {integrity: sha512-Sbe10Bnn0oUAB2AalYztvGcK+o6YFFA/9829PhOCUS9vkJElXGdphz0A3DbMdP8gmKkqPmPcMJmJOrI3VYB1JQ==}
    engines: {node: '>=18'}
    cpu: [loong64]
    os: [linux]

  '@esbuild/linux-mips64el@0.18.20':
    resolution: {integrity: sha512-d5NeaXZcHp8PzYy5VnXV3VSd2D328Zb+9dEq5HE6bw6+N86JVPExrA6O68OPwobntbNJ0pzCpUFZTo3w0GyetQ==}
    engines: {node: '>=12'}
    cpu: [mips64el]
    os: [linux]

  '@esbuild/linux-mips64el@0.19.12':
    resolution: {integrity: sha512-fEnAuj5VGTanfJ07ff0gOA6IPsvrVHLVb6Lyd1g2/ed67oU1eFzL0r9WL7ZzscD+/N6i3dWumGE1Un4f7Amf+w==}
    engines: {node: '>=12'}
    cpu: [mips64el]
    os: [linux]

  '@esbuild/linux-mips64el@0.21.5':
    resolution: {integrity: sha512-IajOmO+KJK23bj52dFSNCMsz1QP1DqM6cwLUv3W1QwyxkyIWecfafnI555fvSGqEKwjMXVLokcV5ygHW5b3Jbg==}
    engines: {node: '>=12'}
    cpu: [mips64el]
    os: [linux]

  '@esbuild/linux-mips64el@0.25.9':
    resolution: {integrity: sha512-YcM5br0mVyZw2jcQeLIkhWtKPeVfAerES5PvOzaDxVtIyZ2NUBZKNLjC5z3/fUlDgT6w89VsxP2qzNipOaaDyA==}
    engines: {node: '>=18'}
    cpu: [mips64el]
    os: [linux]

  '@esbuild/linux-ppc64@0.18.20':
    resolution: {integrity: sha512-WHPyeScRNcmANnLQkq6AfyXRFr5D6N2sKgkFo2FqguP44Nw2eyDlbTdZwd9GYk98DZG9QItIiTlFLHJHjxP3FA==}
    engines: {node: '>=12'}
    cpu: [ppc64]
    os: [linux]

  '@esbuild/linux-ppc64@0.19.12':
    resolution: {integrity: sha512-nYJA2/QPimDQOh1rKWedNOe3Gfc8PabU7HT3iXWtNUbRzXS9+vgB0Fjaqr//XNbd82mCxHzik2qotuI89cfixg==}
    engines: {node: '>=12'}
    cpu: [ppc64]
    os: [linux]

  '@esbuild/linux-ppc64@0.21.5':
    resolution: {integrity: sha512-1hHV/Z4OEfMwpLO8rp7CvlhBDnjsC3CttJXIhBi+5Aj5r+MBvy4egg7wCbe//hSsT+RvDAG7s81tAvpL2XAE4w==}
    engines: {node: '>=12'}
    cpu: [ppc64]
    os: [linux]

  '@esbuild/linux-ppc64@0.25.9':
    resolution: {integrity: sha512-++0HQvasdo20JytyDpFvQtNrEsAgNG2CY1CLMwGXfFTKGBGQT3bOeLSYE2l1fYdvML5KUuwn9Z8L1EWe2tzs1w==}
    engines: {node: '>=18'}
    cpu: [ppc64]
    os: [linux]

  '@esbuild/linux-riscv64@0.18.20':
    resolution: {integrity: sha512-WSxo6h5ecI5XH34KC7w5veNnKkju3zBRLEQNY7mv5mtBmrP/MjNBCAlsM2u5hDBlS3NGcTQpoBvRzqBcRtpq1A==}
    engines: {node: '>=12'}
    cpu: [riscv64]
    os: [linux]

  '@esbuild/linux-riscv64@0.19.12':
    resolution: {integrity: sha512-2MueBrlPQCw5dVJJpQdUYgeqIzDQgw3QtiAHUC4RBz9FXPrskyyU3VI1hw7C0BSKB9OduwSJ79FTCqtGMWqJHg==}
    engines: {node: '>=12'}
    cpu: [riscv64]
    os: [linux]

  '@esbuild/linux-riscv64@0.21.5':
    resolution: {integrity: sha512-2HdXDMd9GMgTGrPWnJzP2ALSokE/0O5HhTUvWIbD3YdjME8JwvSCnNGBnTThKGEB91OZhzrJ4qIIxk/SBmyDDA==}
    engines: {node: '>=12'}
    cpu: [riscv64]
    os: [linux]

  '@esbuild/linux-riscv64@0.25.9':
    resolution: {integrity: sha512-uNIBa279Y3fkjV+2cUjx36xkx7eSjb8IvnL01eXUKXez/CBHNRw5ekCGMPM0BcmqBxBcdgUWuUXmVWwm4CH9kg==}
    engines: {node: '>=18'}
    cpu: [riscv64]
    os: [linux]

  '@esbuild/linux-s390x@0.18.20':
    resolution: {integrity: sha512-+8231GMs3mAEth6Ja1iK0a1sQ3ohfcpzpRLH8uuc5/KVDFneH6jtAJLFGafpzpMRO6DzJ6AvXKze9LfFMrIHVQ==}
    engines: {node: '>=12'}
    cpu: [s390x]
    os: [linux]

  '@esbuild/linux-s390x@0.19.12':
    resolution: {integrity: sha512-+Pil1Nv3Umes4m3AZKqA2anfhJiVmNCYkPchwFJNEJN5QxmTs1uzyy4TvmDrCRNT2ApwSari7ZIgrPeUx4UZDg==}
    engines: {node: '>=12'}
    cpu: [s390x]
    os: [linux]

  '@esbuild/linux-s390x@0.21.5':
    resolution: {integrity: sha512-zus5sxzqBJD3eXxwvjN1yQkRepANgxE9lgOW2qLnmr8ikMTphkjgXu1HR01K4FJg8h1kEEDAqDcZQtbrRnB41A==}
    engines: {node: '>=12'}
    cpu: [s390x]
    os: [linux]

  '@esbuild/linux-s390x@0.25.9':
    resolution: {integrity: sha512-Mfiphvp3MjC/lctb+7D287Xw1DGzqJPb/J2aHHcHxflUo+8tmN/6d4k6I2yFR7BVo5/g7x2Monq4+Yew0EHRIA==}
    engines: {node: '>=18'}
    cpu: [s390x]
    os: [linux]

  '@esbuild/linux-x64@0.18.20':
    resolution: {integrity: sha512-UYqiqemphJcNsFEskc73jQ7B9jgwjWrSayxawS6UVFZGWrAAtkzjxSqnoclCXxWtfwLdzU+vTpcNYhpn43uP1w==}
    engines: {node: '>=12'}
    cpu: [x64]
    os: [linux]

  '@esbuild/linux-x64@0.19.12':
    resolution: {integrity: sha512-B71g1QpxfwBvNrfyJdVDexenDIt1CiDN1TIXLbhOw0KhJzE78KIFGX6OJ9MrtC0oOqMWf+0xop4qEU8JrJTwCg==}
    engines: {node: '>=12'}
    cpu: [x64]
    os: [linux]

  '@esbuild/linux-x64@0.21.5':
    resolution: {integrity: sha512-1rYdTpyv03iycF1+BhzrzQJCdOuAOtaqHTWJZCWvijKD2N5Xu0TtVC8/+1faWqcP9iBCWOmjmhoH94dH82BxPQ==}
    engines: {node: '>=12'}
    cpu: [x64]
    os: [linux]

  '@esbuild/linux-x64@0.25.9':
    resolution: {integrity: sha512-iSwByxzRe48YVkmpbgoxVzn76BXjlYFXC7NvLYq+b+kDjyyk30J0JY47DIn8z1MO3K0oSl9fZoRmZPQI4Hklzg==}
    engines: {node: '>=18'}
    cpu: [x64]
    os: [linux]

  '@esbuild/netbsd-arm64@0.25.9':
    resolution: {integrity: sha512-9jNJl6FqaUG+COdQMjSCGW4QiMHH88xWbvZ+kRVblZsWrkXlABuGdFJ1E9L7HK+T0Yqd4akKNa/lO0+jDxQD4Q==}
    engines: {node: '>=18'}
    cpu: [arm64]
    os: [netbsd]

  '@esbuild/netbsd-x64@0.18.20':
    resolution: {integrity: sha512-iO1c++VP6xUBUmltHZoMtCUdPlnPGdBom6IrO4gyKPFFVBKioIImVooR5I83nTew5UOYrk3gIJhbZh8X44y06A==}
    engines: {node: '>=12'}
    cpu: [x64]
    os: [netbsd]

  '@esbuild/netbsd-x64@0.19.12':
    resolution: {integrity: sha512-3ltjQ7n1owJgFbuC61Oj++XhtzmymoCihNFgT84UAmJnxJfm4sYCiSLTXZtE00VWYpPMYc+ZQmB6xbSdVh0JWA==}
    engines: {node: '>=12'}
    cpu: [x64]
    os: [netbsd]

  '@esbuild/netbsd-x64@0.21.5':
    resolution: {integrity: sha512-Woi2MXzXjMULccIwMnLciyZH4nCIMpWQAs049KEeMvOcNADVxo0UBIQPfSmxB3CWKedngg7sWZdLvLczpe0tLg==}
    engines: {node: '>=12'}
    cpu: [x64]
    os: [netbsd]

  '@esbuild/netbsd-x64@0.25.9':
    resolution: {integrity: sha512-RLLdkflmqRG8KanPGOU7Rpg829ZHu8nFy5Pqdi9U01VYtG9Y0zOG6Vr2z4/S+/3zIyOxiK6cCeYNWOFR9QP87g==}
    engines: {node: '>=18'}
    cpu: [x64]
    os: [netbsd]

  '@esbuild/openbsd-arm64@0.25.9':
    resolution: {integrity: sha512-YaFBlPGeDasft5IIM+CQAhJAqS3St3nJzDEgsgFixcfZeyGPCd6eJBWzke5piZuZ7CtL656eOSYKk4Ls2C0FRQ==}
    engines: {node: '>=18'}
    cpu: [arm64]
    os: [openbsd]

  '@esbuild/openbsd-x64@0.18.20':
    resolution: {integrity: sha512-e5e4YSsuQfX4cxcygw/UCPIEP6wbIL+se3sxPdCiMbFLBWu0eiZOJ7WoD+ptCLrmjZBK1Wk7I6D/I3NglUGOxg==}
    engines: {node: '>=12'}
    cpu: [x64]
    os: [openbsd]

  '@esbuild/openbsd-x64@0.19.12':
    resolution: {integrity: sha512-RbrfTB9SWsr0kWmb9srfF+L933uMDdu9BIzdA7os2t0TXhCRjrQyCeOt6wVxr79CKD4c+p+YhCj31HBkYcXebw==}
    engines: {node: '>=12'}
    cpu: [x64]
    os: [openbsd]

  '@esbuild/openbsd-x64@0.21.5':
    resolution: {integrity: sha512-HLNNw99xsvx12lFBUwoT8EVCsSvRNDVxNpjZ7bPn947b8gJPzeHWyNVhFsaerc0n3TsbOINvRP2byTZ5LKezow==}
    engines: {node: '>=12'}
    cpu: [x64]
    os: [openbsd]

  '@esbuild/openbsd-x64@0.25.9':
    resolution: {integrity: sha512-1MkgTCuvMGWuqVtAvkpkXFmtL8XhWy+j4jaSO2wxfJtilVCi0ZE37b8uOdMItIHz4I6z1bWWtEX4CJwcKYLcuA==}
    engines: {node: '>=18'}
    cpu: [x64]
    os: [openbsd]

  '@esbuild/openharmony-arm64@0.25.9':
    resolution: {integrity: sha512-4Xd0xNiMVXKh6Fa7HEJQbrpP3m3DDn43jKxMjxLLRjWnRsfxjORYJlXPO4JNcXtOyfajXorRKY9NkOpTHptErg==}
    engines: {node: '>=18'}
    cpu: [arm64]
    os: [openharmony]

  '@esbuild/sunos-x64@0.18.20':
    resolution: {integrity: sha512-kDbFRFp0YpTQVVrqUd5FTYmWo45zGaXe0X8E1G/LKFC0v8x0vWrhOWSLITcCn63lmZIxfOMXtCfti/RxN/0wnQ==}
    engines: {node: '>=12'}
    cpu: [x64]
    os: [sunos]

  '@esbuild/sunos-x64@0.19.12':
    resolution: {integrity: sha512-HKjJwRrW8uWtCQnQOz9qcU3mUZhTUQvi56Q8DPTLLB+DawoiQdjsYq+j+D3s9I8VFtDr+F9CjgXKKC4ss89IeA==}
    engines: {node: '>=12'}
    cpu: [x64]
    os: [sunos]

  '@esbuild/sunos-x64@0.21.5':
    resolution: {integrity: sha512-6+gjmFpfy0BHU5Tpptkuh8+uw3mnrvgs+dSPQXQOv3ekbordwnzTVEb4qnIvQcYXq6gzkyTnoZ9dZG+D4garKg==}
    engines: {node: '>=12'}
    cpu: [x64]
    os: [sunos]

  '@esbuild/sunos-x64@0.25.9':
    resolution: {integrity: sha512-WjH4s6hzo00nNezhp3wFIAfmGZ8U7KtrJNlFMRKxiI9mxEK1scOMAaa9i4crUtu+tBr+0IN6JCuAcSBJZfnphw==}
    engines: {node: '>=18'}
    cpu: [x64]
    os: [sunos]

  '@esbuild/win32-arm64@0.18.20':
    resolution: {integrity: sha512-ddYFR6ItYgoaq4v4JmQQaAI5s7npztfV4Ag6NrhiaW0RrnOXqBkgwZLofVTlq1daVTQNhtI5oieTvkRPfZrePg==}
    engines: {node: '>=12'}
    cpu: [arm64]
    os: [win32]

  '@esbuild/win32-arm64@0.19.12':
    resolution: {integrity: sha512-URgtR1dJnmGvX864pn1B2YUYNzjmXkuJOIqG2HdU62MVS4EHpU2946OZoTMnRUHklGtJdJZ33QfzdjGACXhn1A==}
    engines: {node: '>=12'}
    cpu: [arm64]
    os: [win32]

  '@esbuild/win32-arm64@0.21.5':
    resolution: {integrity: sha512-Z0gOTd75VvXqyq7nsl93zwahcTROgqvuAcYDUr+vOv8uHhNSKROyU961kgtCD1e95IqPKSQKH7tBTslnS3tA8A==}
    engines: {node: '>=12'}
    cpu: [arm64]
    os: [win32]

  '@esbuild/win32-arm64@0.25.9':
    resolution: {integrity: sha512-mGFrVJHmZiRqmP8xFOc6b84/7xa5y5YvR1x8djzXpJBSv/UsNK6aqec+6JDjConTgvvQefdGhFDAs2DLAds6gQ==}
    engines: {node: '>=18'}
    cpu: [arm64]
    os: [win32]

  '@esbuild/win32-ia32@0.18.20':
    resolution: {integrity: sha512-Wv7QBi3ID/rROT08SABTS7eV4hX26sVduqDOTe1MvGMjNd3EjOz4b7zeexIR62GTIEKrfJXKL9LFxTYgkyeu7g==}
    engines: {node: '>=12'}
    cpu: [ia32]
    os: [win32]

  '@esbuild/win32-ia32@0.19.12':
    resolution: {integrity: sha512-+ZOE6pUkMOJfmxmBZElNOx72NKpIa/HFOMGzu8fqzQJ5kgf6aTGrcJaFsNiVMH4JKpMipyK+7k0n2UXN7a8YKQ==}
    engines: {node: '>=12'}
    cpu: [ia32]
    os: [win32]

  '@esbuild/win32-ia32@0.21.5':
    resolution: {integrity: sha512-SWXFF1CL2RVNMaVs+BBClwtfZSvDgtL//G/smwAc5oVK/UPu2Gu9tIaRgFmYFFKrmg3SyAjSrElf0TiJ1v8fYA==}
    engines: {node: '>=12'}
    cpu: [ia32]
    os: [win32]

  '@esbuild/win32-ia32@0.25.9':
    resolution: {integrity: sha512-b33gLVU2k11nVx1OhX3C8QQP6UHQK4ZtN56oFWvVXvz2VkDoe6fbG8TOgHFxEvqeqohmRnIHe5A1+HADk4OQww==}
    engines: {node: '>=18'}
    cpu: [ia32]
    os: [win32]

  '@esbuild/win32-x64@0.18.20':
    resolution: {integrity: sha512-kTdfRcSiDfQca/y9QIkng02avJ+NCaQvrMejlsB3RRv5sE9rRoeBPISaZpKxHELzRxZyLvNts1P27W3wV+8geQ==}
    engines: {node: '>=12'}
    cpu: [x64]
    os: [win32]

  '@esbuild/win32-x64@0.19.12':
    resolution: {integrity: sha512-T1QyPSDCyMXaO3pzBkF96E8xMkiRYbUEZADd29SyPGabqxMViNoii+NcK7eWJAEoU6RZyEm5lVSIjTmcdoB9HA==}
    engines: {node: '>=12'}
    cpu: [x64]
    os: [win32]

  '@esbuild/win32-x64@0.21.5':
    resolution: {integrity: sha512-tQd/1efJuzPC6rCFwEvLtci/xNFcTZknmXs98FYDfGE4wP9ClFV98nyKrzJKVPMhdDnjzLhdUyMX4PsQAPjwIw==}
    engines: {node: '>=12'}
    cpu: [x64]
    os: [win32]

  '@esbuild/win32-x64@0.25.9':
    resolution: {integrity: sha512-PPOl1mi6lpLNQxnGoyAfschAodRFYXJ+9fs6WHXz7CSWKbOqiMZsubC+BQsVKuul+3vKLuwTHsS2c2y9EoKwxQ==}
    engines: {node: '>=18'}
    cpu: [x64]
    os: [win32]

  '@eslint-community/eslint-utils@4.7.0':
    resolution: {integrity: sha512-dyybb3AcajC7uha6CvhdVRJqaKyn7w2YKqKyAN37NKYgZT36w+iRb0Dymmc5qEJ549c/S31cMMSFd75bteCpCw==}
    engines: {node: ^12.22.0 || ^14.17.0 || >=16.0.0}
    peerDependencies:
      eslint: ^6.0.0 || ^7.0.0 || >=8.0.0

  '@eslint-community/regexpp@4.12.1':
    resolution: {integrity: sha512-CCZCDJuduB9OUkFkY2IgppNZMi2lBQgD2qzwXkEia16cge2pijY/aXi96CJMquDMn3nJdlPV1A5KrJEXwfLNzQ==}
    engines: {node: ^12.0.0 || ^14.0.0 || >=16.0.0}

  '@eslint/config-array@0.21.0':
    resolution: {integrity: sha512-ENIdc4iLu0d93HeYirvKmrzshzofPw6VkZRKQGe9Nv46ZnWUzcF1xV01dcvEg/1wXUR61OmmlSfyeyO7EvjLxQ==}
    engines: {node: ^18.18.0 || ^20.9.0 || >=21.1.0}

  '@eslint/config-helpers@0.3.1':
    resolution: {integrity: sha512-xR93k9WhrDYpXHORXpxVL5oHj3Era7wo6k/Wd8/IsQNnZUTzkGS29lyn3nAT05v6ltUuTFVCCYDEGfy2Or/sPA==}
    engines: {node: ^18.18.0 || ^20.9.0 || >=21.1.0}

  '@eslint/core@0.15.2':
    resolution: {integrity: sha512-78Md3/Rrxh83gCxoUc0EiciuOHsIITzLy53m3d9UyiW8y9Dj2D29FeETqyKA+BRK76tnTp6RXWb3pCay8Oyomg==}
    engines: {node: ^18.18.0 || ^20.9.0 || >=21.1.0}

  '@eslint/eslintrc@3.3.1':
    resolution: {integrity: sha512-gtF186CXhIl1p4pJNGZw8Yc6RlshoePRvE0X91oPGb3vZ8pM3qOS9W9NGPat9LziaBV7XrJWGylNQXkGcnM3IQ==}
    engines: {node: ^18.18.0 || ^20.9.0 || >=21.1.0}

  '@eslint/js@9.33.0':
    resolution: {integrity: sha512-5K1/mKhWaMfreBGJTwval43JJmkip0RmM+3+IuqupeSKNC/Th2Kc7ucaq5ovTSra/OOKB9c58CGSz3QMVbWt0A==}
    engines: {node: ^18.18.0 || ^20.9.0 || >=21.1.0}

  '@eslint/object-schema@2.1.6':
    resolution: {integrity: sha512-RBMg5FRL0I0gs51M/guSAj5/e14VQ4tpZnQNWwuDT66P14I43ItmPfIZRhO9fUVIPOAQXU47atlywZ/czoqFPA==}
    engines: {node: ^18.18.0 || ^20.9.0 || >=21.1.0}

  '@eslint/plugin-kit@0.3.5':
    resolution: {integrity: sha512-Z5kJ+wU3oA7MMIqVR9tyZRtjYPr4OC004Q4Rw7pgOKUOKkJfZ3O24nz3WYfGRpMDNmcOi3TwQOmgm7B7Tpii0w==}
    engines: {node: ^18.18.0 || ^20.9.0 || >=21.1.0}

  '@fastify/ajv-compiler@4.0.2':
    resolution: {integrity: sha512-Rkiu/8wIjpsf46Rr+Fitd3HRP+VsxUFDDeag0hs9L0ksfnwx2g7SPQQTFL0E8Qv+rfXzQOxBJnjUB9ITUDjfWQ==}

  '@fastify/autoload@6.3.1':
    resolution: {integrity: sha512-0fsG+lO3m5yEZVjXKpltCe+2eHhM6rfAPQhvlGUgLUFTw/N2wA9WqPTObMtrF3oUCUrxbSDv60HlUIoh+aFM1A==}

  '@fastify/awilix@8.0.0':
    resolution: {integrity: sha512-jzIP7nxH9/RbAX98XZPKAZKAzBi1Nj546qr+c6K6Ka0mr/rRX4pR5PUbZwqCiTn5XE0Dbinrz0aKMp1tD39ufg==}
    peerDependencies:
      awilix: '>=9.0.0'
      fastify: ^5.0.0

  '@fastify/busboy@3.2.0':
    resolution: {integrity: sha512-m9FVDXU3GT2ITSe0UaMA5rU3QkfC/UXtCU8y0gSN/GugTqtVldOBWIB5V6V3sbmenVZUIpU6f+mPEO2+m5iTaA==}

  '@fastify/cors@11.1.0':
    resolution: {integrity: sha512-sUw8ed8wP2SouWZTIbA7V2OQtMNpLj2W6qJOYhNdcmINTu6gsxVYXjQiM9mdi8UUDlcoDDJ/W2syPo1WB2QjYA==}

  '@fastify/deepmerge@2.0.2':
    resolution: {integrity: sha512-3wuLdX5iiiYeZWP6bQrjqhrcvBIf0NHbQH1Ur1WbHvoiuTYUEItgygea3zs8aHpiitn0lOB8gX20u1qO+FDm7Q==}

  '@fastify/error@4.2.0':
    resolution: {integrity: sha512-RSo3sVDXfHskiBZKBPRgnQTtIqpi/7zhJOEmAxCiBcM7d0uwdGdxLlsCaLzGs8v8NnxIRlfG0N51p5yFaOentQ==}

  '@fastify/fast-json-stringify-compiler@5.0.3':
    resolution: {integrity: sha512-uik7yYHkLr6fxd8hJSZ8c+xF4WafPK+XzneQDPU+D10r5X19GW8lJcom2YijX2+qtFF1ENJlHXKFM9ouXNJYgQ==}

  '@fastify/forwarded@3.0.0':
    resolution: {integrity: sha512-kJExsp4JCms7ipzg7SJ3y8DwmePaELHxKYtg+tZow+k0znUTf3cb+npgyqm8+ATZOdmfgfydIebPDWM172wfyA==}

  '@fastify/merge-json-schemas@0.2.1':
    resolution: {integrity: sha512-OA3KGBCy6KtIvLf8DINC5880o5iBlDX4SxzLQS8HorJAbqluzLRn80UXU0bxZn7UOFhFgpRJDasfwn9nG4FG4A==}

  '@fastify/multipart@9.0.3':
    resolution: {integrity: sha512-pJogxQCrT12/6I5Fh6jr3narwcymA0pv4B0jbC7c6Bl9wnrxomEUnV0d26w6gUls7gSXmhG8JGRMmHFIPsxt1g==}

  '@fastify/proxy-addr@5.0.0':
    resolution: {integrity: sha512-37qVVA1qZ5sgH7KpHkkC4z9SK6StIsIcOmpjvMPXNb3vx2GQxhZocogVYbr2PbbeLCQxYIPDok307xEvRZOzGA==}

  '@fastify/request-context@6.2.1':
    resolution: {integrity: sha512-WJTWXI59ViguS/JFgVck6mnwpv+5UrvMLb711pOGIlyN6ghV4Pb/eEbJG01XvQsTAr/AbjMETjk7Jq9ARIxKnQ==}

  '@fastify/type-provider-typebox@5.2.0':
    resolution: {integrity: sha512-RoUFTQNYlaVM/gXosFqlrUAD/JHC+OXLcj4DxNoMOag2GI7OydfCt+3vdT+6D2daJwhGAdkpxB0wLNqS7gf4CQ==}
    peerDependencies:
      '@sinclair/typebox': '>=0.26 <=0.34'

  '@google/generative-ai@0.24.1':
    resolution: {integrity: sha512-MqO+MLfM6kjxcKoy0p1wRzG3b4ZZXtPI+z2IE26UogS2Cm/XHO+7gGRBh6gcJsOiIVoH93UwKvW4HdgiOZCy9Q==}
    engines: {node: '>=18.0.0'}

  '@humanfs/core@0.19.1':
    resolution: {integrity: sha512-5DyQ4+1JEUzejeK1JGICcideyfUbGixgS9jNgex5nqkW+cY7WZhxBigmieN5Qnw9ZosSNVC9KQKyb+GUaGyKUA==}
    engines: {node: '>=18.18.0'}

  '@humanfs/node@0.16.6':
    resolution: {integrity: sha512-YuI2ZHQL78Q5HbhDiBA1X4LmYdXCKCMQIfw0pw7piHJwyREFebJUvrQN4cMssyES6x+vfUbx1CIpaQUKYdQZOw==}
    engines: {node: '>=18.18.0'}

  '@humanwhocodes/module-importer@1.0.1':
    resolution: {integrity: sha512-bxveV4V8v5Yb4ncFTT3rPSgZBOpCkjfK0y4oVVVJwIuDVBRMDXrPyXRL988i5ap9m9bnyEEjWfm5WkBmtffLfA==}
    engines: {node: '>=12.22'}

  '@humanwhocodes/retry@0.3.1':
    resolution: {integrity: sha512-JBxkERygn7Bv/GbN5Rv8Ul6LVknS+5Bp6RgDC/O8gEBU/yeH5Ui5C/OlWrTb6qct7LjjfT6Re2NxB0ln0yYybA==}
    engines: {node: '>=18.18'}

  '@humanwhocodes/retry@0.4.3':
    resolution: {integrity: sha512-bV0Tgo9K4hfPCek+aMAn81RppFKv2ySDQeMoSZuvTASywNTnVJCArCZE2FWqpvIatKu7VMRLWlR1EazvVhDyhQ==}
    engines: {node: '>=18.18'}

  '@isaacs/balanced-match@4.0.1':
    resolution: {integrity: sha512-yzMTt9lEb8Gv7zRioUilSglI0c0smZ9k5D65677DLWLtWJaXIS3CqcGyUFByYKlnUj6TkjLVs54fBl6+TiGQDQ==}
    engines: {node: 20 || >=22}

  '@isaacs/brace-expansion@5.0.0':
    resolution: {integrity: sha512-ZT55BDLV0yv0RBm2czMiZ+SqCGO7AvmOM3G/w2xhVPH+te0aKgFjmBvGlL1dH+ql2tgGO3MVrbb3jCKyvpgnxA==}
    engines: {node: 20 || >=22}

  '@isaacs/cliui@8.0.2':
    resolution: {integrity: sha512-O8jcjabXaleOG9DQ0+ARXWZBTfnP4WNAqzuiJK7ll44AmxGKv/J2M4TPjxjY3znBCfvBXFzucm1twdyFybFqEA==}
    engines: {node: '>=12'}

  '@isaacs/fs-minipass@4.0.1':
    resolution: {integrity: sha512-wgm9Ehl2jpeqP3zw/7mo3kRHFp5MEDhqAdwy1fTGkHAwnkGOVsgpvQhL8B5n1qlb01jV3n/bI0ZfZp5lWA1k4w==}
    engines: {node: '>=18.0.0'}

  '@istanbuljs/schema@0.1.3':
    resolution: {integrity: sha512-ZXRY4jNvVgSVQ8DL3LTcakaAtXwTVUxE81hslsyD2AtoXW/wVob10HkOJ1X/pAlcI7D+2YoZKg5do8G/w6RYgA==}
    engines: {node: '>=8'}

  '@jridgewell/gen-mapping@0.3.13':
    resolution: {integrity: sha512-2kkt/7niJ6MgEPxF0bYdQ6etZaA+fQvDcLKckhy1yIQOzaoKjBBjSj63/aLVjYE3qhRt5dvM+uUyfCg6UKCBbA==}

  '@jridgewell/remapping@2.3.5':
    resolution: {integrity: sha512-LI9u/+laYG4Ds1TDKSJW2YPrIlcVYOwi2fUC6xB43lueCjgxV4lffOCZCtYFiH6TNOX+tQKXx97T4IKHbhyHEQ==}

  '@jridgewell/resolve-uri@3.1.2':
    resolution: {integrity: sha512-bRISgCIjP20/tbWSPWMEi54QVPRZExkuD9lJL+UIxUKtwVJA8wW1Trb1jMs1RFXo1CBTNZ/5hpC9QvmKWdopKw==}
    engines: {node: '>=6.0.0'}

  '@jridgewell/sourcemap-codec@1.5.5':
    resolution: {integrity: sha512-cYQ9310grqxueWbl+WuIUIaiUaDcj7WOq5fVhEljNVgRfOUhY9fy2zTvfoqWsnebh8Sl70VScFbICvJnLKB0Og==}

  '@jridgewell/trace-mapping@0.3.30':
    resolution: {integrity: sha512-GQ7Nw5G2lTu/BtHTKfXhKHok2WGetd4XYcVKGx00SjAk8GMwgJM3zr6zORiPGuOE+/vkc90KtTosSSvaCjKb2Q==}

  '@langchain/core@0.3.72':
    resolution: {integrity: sha512-WsGWVZYnlKffj2eEfDocPNiaTRoxyYiLSQdQ7oxZvxGZBqo/90vpjbC33UGK1uPNBM4kT+pkdaol/MnvKUh8TQ==}
    engines: {node: '>=18'}

  '@langchain/google-genai@0.2.16':
    resolution: {integrity: sha512-7xgQfZtn4EcKL7HYV7c5ZZUTjzjY0eh1Ex2570uwEBIUlyP5GFYeRe7gizx6965DYu6rktkXRMHaU0CuOXxAXQ==}
    engines: {node: '>=18'}
    peerDependencies:
      '@langchain/core': '>=0.3.58 <0.4.0'

  '@langchain/openai@0.6.9':
    resolution: {integrity: sha512-Dl+YVBTFia7WE4/jFemQEVchPbsahy/dD97jo6A9gLnYfTkWa/jh8Q78UjHQ3lobif84j2ebjHPcDHG1L0NUWg==}
    engines: {node: '>=18'}
    peerDependencies:
      '@langchain/core': '>=0.3.68 <0.4.0'

  '@langchain/textsplitters@0.1.0':
    resolution: {integrity: sha512-djI4uw9rlkAb5iMhtLED+xJebDdAG935AdP4eRTB02R7OB/act55Bj9wsskhZsvuyQRpO4O1wQOp85s6T6GWmw==}
    engines: {node: '>=18'}
    peerDependencies:
      '@langchain/core': '>=0.2.21 <0.4.0'

  '@neondatabase/serverless@1.0.1':
    resolution: {integrity: sha512-O6yC5TT0jbw86VZVkmnzCZJB0hfxBl0JJz6f+3KHoZabjb/X08r9eFA+vuY06z1/qaovykvdkrXYq3SPUuvogA==}
    engines: {node: '>=19.0.0'}

  '@nodelib/fs.scandir@2.1.5':
    resolution: {integrity: sha512-vq24Bq3ym5HEQm2NKCr3yXDwjc7vTsEThRDnkp2DK9p1uqLR+DHurm/NOTo0KG7HYHU7eppKZj3MyqYuMBf62g==}
    engines: {node: '>= 8'}

  '@nodelib/fs.stat@2.0.5':
    resolution: {integrity: sha512-RkhPPp2zrqDAQA/2jNhnztcPAlv64XdhIp7a7454A5ovI7Bukxgt7MX7udwAu3zg1DcpPU0rz3VV1SeaqvY4+A==}
    engines: {node: '>= 8'}

  '@nodelib/fs.walk@1.2.8':
    resolution: {integrity: sha512-oGB+UxlgWcgQkgwo8GcEGwemoTFt3FIO9ababBmaGwXIoBKZ+GTy0pP185beGg7Llih/NSHSV2XAs1lnznocSg==}
    engines: {node: '>= 8'}

  '@petamoriken/float16@3.9.2':
    resolution: {integrity: sha512-VgffxawQde93xKxT3qap3OH+meZf7VaSB5Sqd4Rqc+FP5alWbpOyan/7tRbOAvynjpG3GpdtAuGU/NdhQpmrog==}

  '@pkgjs/parseargs@0.11.0':
    resolution: {integrity: sha512-+1VkjdD0QBLPodGrJUeqarH8VAIvQODIbwh9XpP5Syisf7YoQgsJKPNFoqqLQlu+VQ/tVSshMR6loPMn8U+dPg==}
    engines: {node: '>=14'}

  '@polka/url@1.0.0-next.29':
    resolution: {integrity: sha512-wwQAWhWSuHaag8c4q/KN/vCoeOJYshAIvMQwD4GpSb3OiZklFfvAgmj0VCBBImRpuF/aFgIRzllXlVX93Jevww==}

  '@redis/bloom@5.8.1':
    resolution: {integrity: sha512-hJOJr/yX6BttnyZ+nxD3Ddiu2lPig4XJjyAK1v7OSHOJNUTfn3RHBryB9wgnBMBdkg9glVh2AjItxIXmr600MA==}
    engines: {node: '>= 18'}
    peerDependencies:
      '@redis/client': ^5.8.1

  '@redis/client@5.8.1':
    resolution: {integrity: sha512-hD5Tvv7G0t8b3w8ao3kQ4jEPUmUUC6pqA18c8ciYF5xZGfUGBg0olQHW46v6qSt4O5bxOuB3uV7pM6H5wEjBwA==}
    engines: {node: '>= 18'}

  '@redis/json@5.8.1':
    resolution: {integrity: sha512-kyvM8Vn+WjJI++nRsIoI9TbdfCs1/TgD0Hp7Z7GiG6W4IEBzkXGQakli+R5BoJzUfgh7gED2fkncYy1NLprMNg==}
    engines: {node: '>= 18'}
    peerDependencies:
      '@redis/client': ^5.8.1

  '@redis/search@5.8.1':
    resolution: {integrity: sha512-CzuKNTInTNQkxqehSn7QiYcM+th+fhjQn5ilTvksP1wPjpxqK0qWt92oYg3XZc3tO2WuXkqDvTujc4D7kb6r/A==}
    engines: {node: '>= 18'}
    peerDependencies:
      '@redis/client': ^5.8.1

  '@redis/time-series@5.8.1':
    resolution: {integrity: sha512-klvdR96U9oSOyqvcectoAGhYlMOnMS3I5UWUOgdBn1buMODiwM/E4Eds7gxldKmtowe4rLJSF1CyIqyZTjy8Ow==}
    engines: {node: '>= 18'}
    peerDependencies:
      '@redis/client': ^5.8.1

  '@rolldown/pluginutils@1.0.0-beta.32':
    resolution: {integrity: sha512-QReCdvxiUZAPkvp1xpAg62IeNzykOFA6syH2CnClif4YmALN1XKpB39XneL80008UbtMShthSVDKmrx05N1q/g==}

  '@rollup/rollup-android-arm-eabi@4.46.3':
    resolution: {integrity: sha512-UmTdvXnLlqQNOCJnyksjPs1G4GqXNGW1LrzCe8+8QoaLhhDeTXYBgJ3k6x61WIhlHX2U+VzEJ55TtIjR/HTySA==}
    cpu: [arm]
    os: [android]

  '@rollup/rollup-android-arm64@4.46.3':
    resolution: {integrity: sha512-8NoxqLpXm7VyeI0ocidh335D6OKT0UJ6fHdnIxf3+6oOerZZc+O7r+UhvROji6OspyPm+rrIdb1gTXtVIqn+Sg==}
    cpu: [arm64]
    os: [android]

  '@rollup/rollup-darwin-arm64@4.46.3':
    resolution: {integrity: sha512-csnNavqZVs1+7/hUKtgjMECsNG2cdB8F7XBHP6FfQjqhjF8rzMzb3SLyy/1BG7YSfQ+bG75Ph7DyedbUqwq1rA==}
    cpu: [arm64]
    os: [darwin]

  '@rollup/rollup-darwin-x64@4.46.3':
    resolution: {integrity: sha512-r2MXNjbuYabSIX5yQqnT8SGSQ26XQc8fmp6UhlYJd95PZJkQD1u82fWP7HqvGUf33IsOC6qsiV+vcuD4SDP6iw==}
    cpu: [x64]
    os: [darwin]

  '@rollup/rollup-freebsd-arm64@4.46.3':
    resolution: {integrity: sha512-uluObTmgPJDuJh9xqxyr7MV61Imq+0IvVsAlWyvxAaBSNzCcmZlhfYcRhCdMaCsy46ccZa7vtDDripgs9Jkqsw==}
    cpu: [arm64]
    os: [freebsd]

  '@rollup/rollup-freebsd-x64@4.46.3':
    resolution: {integrity: sha512-AVJXEq9RVHQnejdbFvh1eWEoobohUYN3nqJIPI4mNTMpsyYN01VvcAClxflyk2HIxvLpRcRggpX1m9hkXkpC/A==}
    cpu: [x64]
    os: [freebsd]

  '@rollup/rollup-linux-arm-gnueabihf@4.46.3':
    resolution: {integrity: sha512-byyflM+huiwHlKi7VHLAYTKr67X199+V+mt1iRgJenAI594vcmGGddWlu6eHujmcdl6TqSNnvqaXJqZdnEWRGA==}
    cpu: [arm]
    os: [linux]

  '@rollup/rollup-linux-arm-musleabihf@4.46.3':
    resolution: {integrity: sha512-aLm3NMIjr4Y9LklrH5cu7yybBqoVCdr4Nvnm8WB7PKCn34fMCGypVNpGK0JQWdPAzR/FnoEoFtlRqZbBBLhVoQ==}
    cpu: [arm]
    os: [linux]

  '@rollup/rollup-linux-arm64-gnu@4.46.3':
    resolution: {integrity: sha512-VtilE6eznJRDIoFOzaagQodUksTEfLIsvXymS+UdJiSXrPW7Ai+WG4uapAc3F7Hgs791TwdGh4xyOzbuzIZrnw==}
    cpu: [arm64]
    os: [linux]

  '@rollup/rollup-linux-arm64-musl@4.46.3':
    resolution: {integrity: sha512-dG3JuS6+cRAL0GQ925Vppafi0qwZnkHdPeuZIxIPXqkCLP02l7ka+OCyBoDEv8S+nKHxfjvjW4OZ7hTdHkx8/w==}
    cpu: [arm64]
    os: [linux]

  '@rollup/rollup-linux-loongarch64-gnu@4.46.3':
    resolution: {integrity: sha512-iU8DxnxEKJptf8Vcx4XvAUdpkZfaz0KWfRrnIRrOndL0SvzEte+MTM7nDH4A2Now4FvTZ01yFAgj6TX/mZl8hQ==}
    cpu: [loong64]
    os: [linux]

  '@rollup/rollup-linux-ppc64-gnu@4.46.3':
    resolution: {integrity: sha512-VrQZp9tkk0yozJoQvQcqlWiqaPnLM6uY1qPYXvukKePb0fqaiQtOdMJSxNFUZFsGw5oA5vvVokjHrx8a9Qsz2A==}
    cpu: [ppc64]
    os: [linux]

  '@rollup/rollup-linux-riscv64-gnu@4.46.3':
    resolution: {integrity: sha512-uf2eucWSUb+M7b0poZ/08LsbcRgaDYL8NCGjUeFMwCWFwOuFcZ8D9ayPl25P3pl+D2FH45EbHdfyUesQ2Lt9wA==}
    cpu: [riscv64]
    os: [linux]

  '@rollup/rollup-linux-riscv64-musl@4.46.3':
    resolution: {integrity: sha512-7tnUcDvN8DHm/9ra+/nF7lLzYHDeODKKKrh6JmZejbh1FnCNZS8zMkZY5J4sEipy2OW1d1Ncc4gNHUd0DLqkSg==}
    cpu: [riscv64]
    os: [linux]

  '@rollup/rollup-linux-s390x-gnu@4.46.3':
    resolution: {integrity: sha512-MUpAOallJim8CsJK+4Lc9tQzlfPbHxWDrGXZm2z6biaadNpvh3a5ewcdat478W+tXDoUiHwErX/dOql7ETcLqg==}
    cpu: [s390x]
    os: [linux]

  '@rollup/rollup-linux-x64-gnu@4.46.3':
    resolution: {integrity: sha512-F42IgZI4JicE2vM2PWCe0N5mR5vR0gIdORPqhGQ32/u1S1v3kLtbZ0C/mi9FFk7C5T0PgdeyWEPajPjaUpyoKg==}
    cpu: [x64]
    os: [linux]

  '@rollup/rollup-linux-x64-musl@4.46.3':
    resolution: {integrity: sha512-oLc+JrwwvbimJUInzx56Q3ujL3Kkhxehg7O1gWAYzm8hImCd5ld1F2Gry5YDjR21MNb5WCKhC9hXgU7rRlyegQ==}
    cpu: [x64]
    os: [linux]

  '@rollup/rollup-win32-arm64-msvc@4.46.3':
    resolution: {integrity: sha512-lOrQ+BVRstruD1fkWg9yjmumhowR0oLAAzavB7yFSaGltY8klttmZtCLvOXCmGE9mLIn8IBV/IFrQOWz5xbFPg==}
    cpu: [arm64]
    os: [win32]

  '@rollup/rollup-win32-ia32-msvc@4.46.3':
    resolution: {integrity: sha512-vvrVKPRS4GduGR7VMH8EylCBqsDcw6U+/0nPDuIjXQRbHJc6xOBj+frx8ksfZAh6+Fptw5wHrN7etlMmQnPQVg==}
    cpu: [ia32]
    os: [win32]

  '@rollup/rollup-win32-x64-msvc@4.46.3':
    resolution: {integrity: sha512-fi3cPxCnu3ZeM3EwKZPgXbWoGzm2XHgB/WShKI81uj8wG0+laobmqy5wbgEwzstlbLu4MyO8C19FyhhWseYKNQ==}
    cpu: [x64]
    os: [win32]

  '@sinclair/typebox@0.34.40':
    resolution: {integrity: sha512-gwBNIP8ZAYev/ORDWW0QvxdwPXwxBtLsdsJgSc7eDIRt8ubP+rxUBzPsrwnu16fgEF8Bx4lh/+mvQvJzcTM6Kw==}

  '@tailwindcss/node@4.1.12':
    resolution: {integrity: sha512-3hm9brwvQkZFe++SBt+oLjo4OLDtkvlE8q2WalaD/7QWaeM7KEJbAiY/LJZUaCs7Xa8aUu4xy3uoyX4q54UVdQ==}

  '@tailwindcss/oxide-android-arm64@4.1.12':
    resolution: {integrity: sha512-oNY5pq+1gc4T6QVTsZKwZaGpBb2N1H1fsc1GD4o7yinFySqIuRZ2E4NvGasWc6PhYJwGK2+5YT1f9Tp80zUQZQ==}
    engines: {node: '>= 10'}
    cpu: [arm64]
    os: [android]

  '@tailwindcss/oxide-darwin-arm64@4.1.12':
    resolution: {integrity: sha512-cq1qmq2HEtDV9HvZlTtrj671mCdGB93bVY6J29mwCyaMYCP/JaUBXxrQQQm7Qn33AXXASPUb2HFZlWiiHWFytw==}
    engines: {node: '>= 10'}
    cpu: [arm64]
    os: [darwin]

  '@tailwindcss/oxide-darwin-x64@4.1.12':
    resolution: {integrity: sha512-6UCsIeFUcBfpangqlXay9Ffty9XhFH1QuUFn0WV83W8lGdX8cD5/+2ONLluALJD5+yJ7k8mVtwy3zMZmzEfbLg==}
    engines: {node: '>= 10'}
    cpu: [x64]
    os: [darwin]

  '@tailwindcss/oxide-freebsd-x64@4.1.12':
    resolution: {integrity: sha512-JOH/f7j6+nYXIrHobRYCtoArJdMJh5zy5lr0FV0Qu47MID/vqJAY3r/OElPzx1C/wdT1uS7cPq+xdYYelny1ww==}
    engines: {node: '>= 10'}
    cpu: [x64]
    os: [freebsd]

  '@tailwindcss/oxide-linux-arm-gnueabihf@4.1.12':
    resolution: {integrity: sha512-v4Ghvi9AU1SYgGr3/j38PD8PEe6bRfTnNSUE3YCMIRrrNigCFtHZ2TCm8142X8fcSqHBZBceDx+JlFJEfNg5zQ==}
    engines: {node: '>= 10'}
    cpu: [arm]
    os: [linux]

  '@tailwindcss/oxide-linux-arm64-gnu@4.1.12':
    resolution: {integrity: sha512-YP5s1LmetL9UsvVAKusHSyPlzSRqYyRB0f+Kl/xcYQSPLEw/BvGfxzbH+ihUciePDjiXwHh+p+qbSP3SlJw+6g==}
    engines: {node: '>= 10'}
    cpu: [arm64]
    os: [linux]

  '@tailwindcss/oxide-linux-arm64-musl@4.1.12':
    resolution: {integrity: sha512-V8pAM3s8gsrXcCv6kCHSuwyb/gPsd863iT+v1PGXC4fSL/OJqsKhfK//v8P+w9ThKIoqNbEnsZqNy+WDnwQqCA==}
    engines: {node: '>= 10'}
    cpu: [arm64]
    os: [linux]

  '@tailwindcss/oxide-linux-x64-gnu@4.1.12':
    resolution: {integrity: sha512-xYfqYLjvm2UQ3TZggTGrwxjYaLB62b1Wiysw/YE3Yqbh86sOMoTn0feF98PonP7LtjsWOWcXEbGqDL7zv0uW8Q==}
    engines: {node: '>= 10'}
    cpu: [x64]
    os: [linux]

  '@tailwindcss/oxide-linux-x64-musl@4.1.12':
    resolution: {integrity: sha512-ha0pHPamN+fWZY7GCzz5rKunlv9L5R8kdh+YNvP5awe3LtuXb5nRi/H27GeL2U+TdhDOptU7T6Is7mdwh5Ar3A==}
    engines: {node: '>= 10'}
    cpu: [x64]
    os: [linux]

  '@tailwindcss/oxide-wasm32-wasi@4.1.12':
    resolution: {integrity: sha512-4tSyu3dW+ktzdEpuk6g49KdEangu3eCYoqPhWNsZgUhyegEda3M9rG0/j1GV/JjVVsj+lG7jWAyrTlLzd/WEBg==}
    engines: {node: '>=14.0.0'}
    cpu: [wasm32]
    bundledDependencies:
      - '@napi-rs/wasm-runtime'
      - '@emnapi/core'
      - '@emnapi/runtime'
      - '@tybys/wasm-util'
      - '@emnapi/wasi-threads'
      - tslib

  '@tailwindcss/oxide-win32-arm64-msvc@4.1.12':
    resolution: {integrity: sha512-iGLyD/cVP724+FGtMWslhcFyg4xyYyM+5F4hGvKA7eifPkXHRAUDFaimu53fpNg9X8dfP75pXx/zFt/jlNF+lg==}
    engines: {node: '>= 10'}
    cpu: [arm64]
    os: [win32]

  '@tailwindcss/oxide-win32-x64-msvc@4.1.12':
    resolution: {integrity: sha512-NKIh5rzw6CpEodv/++r0hGLlfgT/gFN+5WNdZtvh6wpU2BpGNgdjvj6H2oFc8nCM839QM1YOhjpgbAONUb4IxA==}
    engines: {node: '>= 10'}
    cpu: [x64]
    os: [win32]

  '@tailwindcss/oxide@4.1.12':
    resolution: {integrity: sha512-gM5EoKHW/ukmlEtphNwaGx45fGoEmP10v51t9unv55voWh6WrOL19hfuIdo2FjxIaZzw776/BUQg7Pck++cIVw==}
    engines: {node: '>= 10'}

  '@tailwindcss/vite@4.1.12':
    resolution: {integrity: sha512-4pt0AMFDx7gzIrAOIYgYP0KCBuKWqyW8ayrdiLEjoJTT4pKTjrzG/e4uzWtTLDziC+66R9wbUqZBccJalSE5vQ==}
    peerDependencies:
      vite: ^5.2.0 || ^6 || ^7

  '@testing-library/dom@10.4.1':
    resolution: {integrity: sha512-o4PXJQidqJl82ckFaXUeoAW+XysPLauYI43Abki5hABd853iMhitooc6znOnczgbTYmEP6U6/y1ZyKAIsvMKGg==}
    engines: {node: '>=18'}

  '@testing-library/jest-dom@6.7.0':
    resolution: {integrity: sha512-RI2e97YZ7MRa+vxP4UUnMuMFL2buSsf0ollxUbTgrbPLKhMn8KVTx7raS6DYjC7v1NDVrioOvaShxsguLNISCA==}
    engines: {node: '>=14', npm: '>=6', yarn: '>=1'}

  '@testing-library/react@16.3.0':
    resolution: {integrity: sha512-kFSyxiEDwv1WLl2fgsq6pPBbw5aWKrsY2/noi1Id0TK0UParSF62oFQFGHXIyaG4pp2tEub/Zlel+fjjZILDsw==}
    engines: {node: '>=18'}
    peerDependencies:
      '@testing-library/dom': ^10.0.0
      '@types/react': ^18.0.0 || ^19.0.0
      '@types/react-dom': ^18.0.0 || ^19.0.0
      react: ^18.0.0 || ^19.0.0
      react-dom: ^18.0.0 || ^19.0.0
    peerDependenciesMeta:
      '@types/react':
        optional: true
      '@types/react-dom':
        optional: true

  '@testing-library/user-event@14.6.1':
    resolution: {integrity: sha512-vq7fv0rnt+QTXgPxr5Hjc210p6YKq2kmdziLgnsZGgLJ9e6VAShx1pACLuRjd/AS/sr7phAR58OIIpf0LlmQNw==}
    engines: {node: '>=12', npm: '>=6'}
    peerDependencies:
      '@testing-library/dom': '>=7.21.4'

  '@types/aria-query@5.0.4':
    resolution: {integrity: sha512-rfT93uj5s0PRL7EzccGMs3brplhcrghnDoV26NqKhCAS1hVo+WdNsPvE/yb6ilfr5hi2MEk6d5EWJTKdxg8jVw==}

  '@types/babel__core@7.20.5':
    resolution: {integrity: sha512-qoQprZvz5wQFJwMDqeseRXWv3rqMvhgpbXFfVyWhbx9X47POIA6i/+dXefEmZKoAgOaTdaIgNSMqMIU61yRyzA==}

  '@types/babel__generator@7.27.0':
    resolution: {integrity: sha512-ufFd2Xi92OAVPYsy+P4n7/U7e68fex0+Ee8gSG9KX7eo084CWiQ4sdxktvdl0bOPupXtVJPY19zk6EwWqUQ8lg==}

  '@types/babel__template@7.4.4':
    resolution: {integrity: sha512-h/NUaSyG5EyxBIp8YRxo4RMe2/qQgvyowRwVMzhYhBCONbW8PUsg4lkFMrhgZhUe5z3L3MiLDuvyJ/CaPa2A8A==}

  '@types/babel__traverse@7.28.0':
    resolution: {integrity: sha512-8PvcXf70gTDZBgt9ptxJ8elBeBjcLOAcOtoO/mPJjtji1+CdGbHgm77om1GrsPxsiE+uXIpNSK64UYaIwQXd4Q==}

  '@types/estree@1.0.8':
    resolution: {integrity: sha512-dWHzHa2WqEXI/O1E9OjrocMTKJl2mSrEolh1Iomrv6U+JuNwaHXsXx9bLu5gG7BUWFIN0skIQJQ/L1rIex4X6w==}

  '@types/json-schema@7.0.15':
    resolution: {integrity: sha512-5+fP8P8MFNC+AyZCDxrB2pkZFPGzqQWUzpSeuuVLvm8VMcorNYavBqoFcxK8bQz4Qsbn4oUEEem4wDLfcysGHA==}

  '@types/node@22.17.2':
    resolution: {integrity: sha512-gL6z5N9Jm9mhY+U2KXZpteb+09zyffliRkZyZOHODGATyC5B1Jt/7TzuuiLkFsSUMLbS1OLmlj/E+/3KF4Q/4w==}

  '@types/pg@8.15.5':
    resolution: {integrity: sha512-LF7lF6zWEKxuT3/OR8wAZGzkg4ENGXFNyiV/JeOt9z5B+0ZVwbql9McqX5c/WStFq1GaGso7H1AzP/qSzmlCKQ==}

  '@types/react-dom@19.1.7':
    resolution: {integrity: sha512-i5ZzwYpqjmrKenzkoLM2Ibzt6mAsM7pxB6BCIouEVVmgiqaMj1TjaK7hnA36hbW5aZv20kx7Lw6hWzPWg0Rurw==}
    peerDependencies:
      '@types/react': ^19.0.0

  '@types/react@19.1.10':
    resolution: {integrity: sha512-EhBeSYX0Y6ye8pNebpKrwFJq7BoQ8J5SO6NlvNwwHjSj6adXJViPQrKlsyPw7hLBLvckEMO1yxeGdR82YBBlDg==}

  '@types/retry@0.12.0':
    resolution: {integrity: sha512-wWKOClTTiizcZhXnPY4wikVAwmdYHp8q6DmC+EJUzAMsycb7HB32Kh9RN4+0gExjmPmZSAQjgURXIGATPegAvA==}

  '@types/uuid@10.0.0':
    resolution: {integrity: sha512-7gqG38EyHgyP1S+7+xomFtL+ZNHcKv6DwNaCZmJmo1vgMugyF3TCnXVg4t1uk89mLNwnLtnY3TpOpCOyp1/xHQ==}

  '@typescript-eslint/project-service@8.40.0':
    resolution: {integrity: sha512-/A89vz7Wf5DEXsGVvcGdYKbVM9F7DyFXj52lNYUDS1L9yJfqjW/fIp5PgMuEJL/KeqVTe2QSbXAGUZljDUpArw==}
    engines: {node: ^18.18.0 || ^20.9.0 || >=21.1.0}
    peerDependencies:
      typescript: '>=4.8.4 <6.0.0'

  '@typescript-eslint/scope-manager@8.40.0':
    resolution: {integrity: sha512-y9ObStCcdCiZKzwqsE8CcpyuVMwRouJbbSrNuThDpv16dFAj429IkM6LNb1dZ2m7hK5fHyzNcErZf7CEeKXR4w==}
    engines: {node: ^18.18.0 || ^20.9.0 || >=21.1.0}

  '@typescript-eslint/tsconfig-utils@8.40.0':
    resolution: {integrity: sha512-jtMytmUaG9d/9kqSl/W3E3xaWESo4hFDxAIHGVW/WKKtQhesnRIJSAJO6XckluuJ6KDB5woD1EiqknriCtAmcw==}
    engines: {node: ^18.18.0 || ^20.9.0 || >=21.1.0}
    peerDependencies:
      typescript: '>=4.8.4 <6.0.0'

  '@typescript-eslint/types@8.40.0':
    resolution: {integrity: sha512-ETdbFlgbAmXHyFPwqUIYrfc12ArvpBhEVgGAxVYSwli26dn8Ko+lIo4Su9vI9ykTZdJn+vJprs/0eZU0YMAEQg==}
    engines: {node: ^18.18.0 || ^20.9.0 || >=21.1.0}

  '@typescript-eslint/typescript-estree@8.40.0':
    resolution: {integrity: sha512-k1z9+GJReVVOkc1WfVKs1vBrR5MIKKbdAjDTPvIK3L8De6KbFfPFt6BKpdkdk7rZS2GtC/m6yI5MYX+UsuvVYQ==}
    engines: {node: ^18.18.0 || ^20.9.0 || >=21.1.0}
    peerDependencies:
      typescript: '>=4.8.4 <6.0.0'

  '@typescript-eslint/utils@8.40.0':
    resolution: {integrity: sha512-Cgzi2MXSZyAUOY+BFwGs17s7ad/7L+gKt6Y8rAVVWS+7o6wrjeFN4nVfTpbE25MNcxyJ+iYUXflbs2xR9h4UBg==}
    engines: {node: ^18.18.0 || ^20.9.0 || >=21.1.0}
    peerDependencies:
      eslint: ^8.57.0 || ^9.0.0
      typescript: '>=4.8.4 <6.0.0'

  '@typescript-eslint/visitor-keys@8.40.0':
    resolution: {integrity: sha512-8CZ47QwalyRjsypfwnbI3hKy5gJDPmrkLjkgMxhi0+DZZ2QNx2naS6/hWoVYUHU7LU2zleF68V9miaVZvhFfTA==}
    engines: {node: ^18.18.0 || ^20.9.0 || >=21.1.0}

  '@vitejs/plugin-react@5.0.1':
    resolution: {integrity: sha512-DE4UNaBXwtVoDJ0ccBdLVjFTWL70NRuWNCxEieTI3lrq9ORB9aOCQEKstwDXBl87NvFdbqh/p7eINGyj0BthJA==}
    engines: {node: ^20.19.0 || >=22.12.0}
    peerDependencies:
      vite: ^4.2.0 || ^5.0.0 || ^6.0.0 || ^7.0.0

  '@vitest/coverage-v8@2.1.9':
    resolution: {integrity: sha512-Z2cOr0ksM00MpEfyVE8KXIYPEcBFxdbLSs56L8PO0QQMxt/6bDj45uQfxoc96v05KW3clk7vvgP0qfDit9DmfQ==}
    peerDependencies:
      '@vitest/browser': 2.1.9
      vitest: 2.1.9
    peerDependenciesMeta:
      '@vitest/browser':
        optional: true

  '@vitest/expect@2.1.9':
    resolution: {integrity: sha512-UJCIkTBenHeKT1TTlKMJWy1laZewsRIzYighyYiJKZreqtdxSos/S1t+ktRMQWu2CKqaarrkeszJx1cgC5tGZw==}

  '@vitest/mocker@2.1.9':
    resolution: {integrity: sha512-tVL6uJgoUdi6icpxmdrn5YNo3g3Dxv+IHJBr0GXHaEdTcw3F+cPKnsXFhli6nO+f/6SDKPHEK1UN+k+TQv0Ehg==}
    peerDependencies:
      msw: ^2.4.9
      vite: ^5.0.0
    peerDependenciesMeta:
      msw:
        optional: true
      vite:
        optional: true

  '@vitest/pretty-format@2.1.9':
    resolution: {integrity: sha512-KhRIdGV2U9HOUzxfiHmY8IFHTdqtOhIzCpd8WRdJiE7D/HUcZVD0EgQCVjm+Q9gkUXWgBvMmTtZgIG48wq7sOQ==}

  '@vitest/runner@2.1.9':
    resolution: {integrity: sha512-ZXSSqTFIrzduD63btIfEyOmNcBmQvgOVsPNPe0jYtESiXkhd8u2erDLnMxmGrDCwHCCHE7hxwRDCT3pt0esT4g==}

  '@vitest/snapshot@2.1.9':
    resolution: {integrity: sha512-oBO82rEjsxLNJincVhLhaxxZdEtV0EFHMK5Kmx5sJ6H9L183dHECjiefOAdnqpIgT5eZwT04PoggUnW88vOBNQ==}

  '@vitest/spy@2.1.9':
    resolution: {integrity: sha512-E1B35FwzXXTs9FHNK6bDszs7mtydNi5MIfUWpceJ8Xbfb1gBMscAnwLbEu+B44ed6W3XjL9/ehLPHR1fkf1KLQ==}

  '@vitest/ui@2.1.9':
    resolution: {integrity: sha512-izzd2zmnk8Nl5ECYkW27328RbQ1nKvkm6Bb5DAaz1Gk59EbLkiCMa6OLT0NoaAYTjOFS6N+SMYW1nh4/9ljPiw==}
    peerDependencies:
      vitest: 2.1.9

  '@vitest/utils@2.1.9':
    resolution: {integrity: sha512-v0psaMSkNJ3A2NMrUEHFRzJtDPFn+/VWZ5WxImB21T9fjucJRmS7xCS3ppEnARb9y11OAzaD+P2Ps+b+BGX5iQ==}

  abstract-logging@2.0.1:
    resolution: {integrity: sha512-2BjRTZxTPvheOvGbBslFSYOUkr+SjPtOnrLP33f+VIWLzezQpZcqVg7ja3L4dBXmzzgwT+a029jRx5PCi3JuiA==}

  acorn-jsx@5.3.2:
    resolution: {integrity: sha512-rq9s+JNhf0IChjtDXxllJ7g41oZk5SlXtp0LHwyA5cejwn7vKmKp4pPri6YEePv2PU65sAsegbXtIinmDFDXgQ==}
    peerDependencies:
      acorn: ^6.0.0 || ^7.0.0 || ^8.0.0

  acorn@8.15.0:
    resolution: {integrity: sha512-NZyJarBfL7nWwIq+FDL6Zp/yHEhePMNnnJ0y3qfieCrmNvYct8uvtiV41UvlSe6apAfk0fY1FbWx+NwfmpvtTg==}
    engines: {node: '>=0.4.0'}
    hasBin: true

  agent-base@7.1.4:
    resolution: {integrity: sha512-MnA+YT8fwfJPgBx3m60MNqakm30XOkyIoH1y6huTQvC0PwZG7ki8NacLBcrPbNoo8vEZy7Jpuk7+jMO+CUovTQ==}
    engines: {node: '>= 14'}

  ajv-formats@3.0.1:
    resolution: {integrity: sha512-8iUql50EUR+uUcdRQ3HDqa6EVyo3docL8g5WJ3FNcWmu62IbkGUue/pEyLBW8VGKKucTPgqeks4fIU1DA4yowQ==}
    peerDependencies:
      ajv: ^8.0.0
    peerDependenciesMeta:
      ajv:
        optional: true

  ajv@6.12.6:
    resolution: {integrity: sha512-j3fVLgvTo527anyYyJOGTYJbG+vnnQYvE0m5mmkc1TK+nxAppkCLMIL0aZ4dblVCNoGShhm+kzE4ZUykBoMg4g==}

  ajv@8.17.1:
    resolution: {integrity: sha512-B/gBuNg5SiMTrPkC+A2+cW0RszwxYmn6VYxB/inlBStS5nx6xHIt/ehKRhIMhqusl7a8LjQoZnjCs5vhwxOQ1g==}

  ansi-regex@5.0.1:
    resolution: {integrity: sha512-quJQXlTSUGL2LH9SUXo8VwsY4soanhgo6LNSm84E1LBcE8s3O0wpdiRzyR9z/ZZJMlMWv37qOOb9pdJlMUEKFQ==}
    engines: {node: '>=8'}

  ansi-regex@6.2.0:
    resolution: {integrity: sha512-TKY5pyBkHyADOPYlRT9Lx6F544mPl0vS5Ew7BJ45hA08Q+t3GjbueLliBWN3sMICk6+y7HdyxSzC4bWS8baBdg==}
    engines: {node: '>=12'}

  ansi-styles@4.3.0:
    resolution: {integrity: sha512-zbB9rCJAT1rbjiVDb2hqKFHNYLxgtk8NURxZ3IZwD3F6NtxbXZQCnnSi1Lkx+IDohdPlFp222wVALIheZJQSEg==}
    engines: {node: '>=8'}

  ansi-styles@5.2.0:
    resolution: {integrity: sha512-Cxwpt2SfTzTtXcfOlzGEee8O+c+MmUgGrNiBcXnuWxuFJHe6a5Hz7qwhwe5OgaSYI0IJvkLqWX1ASG+cJOkEiA==}
    engines: {node: '>=10'}

  ansi-styles@6.2.1:
    resolution: {integrity: sha512-bN798gFfQX+viw3R7yrGWRqnrN2oRkEkUjjl4JNn4E8GxxbjtG3FbrEIIY3l8/hrwUwIeCZvi4QuOTP4MErVug==}
    engines: {node: '>=12'}

  anymatch@3.1.3:
    resolution: {integrity: sha512-KMReFUr0B4t+D+OBkjR3KYqvocp2XaSzO55UcB6mgQMd3KbcE+mWTyvVV7D/zsdEbNnV6acZUutkiHQXvTr1Rw==}
    engines: {node: '>= 8'}

  argparse@2.0.1:
    resolution: {integrity: sha512-8+9WqebbFzpX9OR+Wa6O29asIogeRMzcGtAINdpMHHyAg10f05aSFVBbcEqGf/PXw1EjAZ+q2/bEBg3DvurK3Q==}

  aria-query@5.3.0:
    resolution: {integrity: sha512-b0P0sZPKtyu8HkeRAfCq0IfURZK+SuwMjY1UXGBU27wpAiTwQAIlq56IbIO+ytk/JjS1fMR14ee5WBBfKi5J6A==}

  aria-query@5.3.2:
    resolution: {integrity: sha512-COROpnaoap1E2F000S62r6A60uHZnmlvomhfyT2DlTcrY1OrBKn2UhH7qn5wTC9zMvD0AY7csdPSNwKP+7WiQw==}
    engines: {node: '>= 0.4'}

  assertion-error@2.0.1:
    resolution: {integrity: sha512-Izi8RQcffqCeNVgFigKli1ssklIbpHnCYc6AknXGYoB6grJqyeby7jv12JUQgmTAnIDnbck1uxksT4dzN3PWBA==}
    engines: {node: '>=12'}

  asynckit@0.4.0:
    resolution: {integrity: sha512-Oei9OH4tRh0YqU3GxhX79dM/mwVgvbZJaSNaRk+bshkj0S5cfHcgYakreBjrHwatXKbz+IoIdYLxrKim2MjW0Q==}

  atomic-sleep@1.0.0:
    resolution: {integrity: sha512-kNOjDqAh7px0XWNI+4QbzoiR/nTkHAWNud2uvnJquD1/x5a7EQZMJT0AczqK0Qn67oY/TTQ1LbUKajZpp3I9tQ==}
    engines: {node: '>=8.0.0'}

  avvio@9.1.0:
    resolution: {integrity: sha512-fYASnYi600CsH/j9EQov7lECAniYiBFiiAtBNuZYLA2leLe9qOvZzqYHFjtIj6gD2VMoMLP14834LFWvr4IfDw==}

  awilix-manager@6.1.0:
    resolution: {integrity: sha512-lI769LH19Co5rQoivSXBfU2nuNR/Hnwfsbc0ZSWGbz4NmZUa8J5LMdIwxSHtGgBVeoqgdYb6Lbmw/Y9C5jE5FA==}
    engines: {node: '>=16'}
    peerDependencies:
      awilix: '>=9.0.0'

  awilix@10.0.2:
    resolution: {integrity: sha512-hFatb7eZFdtiWjjmGRSm/K/uxZpmcBlM+YoeMB3VpOPXk3xa6+7zctg3LRbUzoimom5bwGrePF0jXReO6b4zNQ==}
    engines: {node: '>=14.0.0'}

  axios@1.11.0:
    resolution: {integrity: sha512-1Lx3WLFQWm3ooKDYZD1eXmoGO9fxYQjrycfHFC8P0sCfQVXyROp0p9PFWBehewBOdCwHc+f/b8I0fMto5eSfwA==}

  balanced-match@1.0.2:
    resolution: {integrity: sha512-3oSeUO0TMV67hN1AmbXsK4yaqU7tjiHlbxRDZOpH0KW9+CeX4bRAaX0Anxt0tx2MrpRpWwQaPwIlISEJhYU5Pw==}

  base64-js@1.5.1:
    resolution: {integrity: sha512-AKpaYlHn8t4SVbOHCy+b5+KKgvR4vrsD8vbvrbiQJps7fKDTkjkDry6ji0rUJjC0kzbNePLwzxq8iypo41qeWA==}

  binary-extensions@2.3.0:
    resolution: {integrity: sha512-Ceh+7ox5qe7LJuLHoY0feh3pHuUDHAcRUeyL2VYghZwfpkNIy/+8Ocg0a3UuSoYzavmylwuLWQOf3hl0jjMMIw==}
    engines: {node: '>=8'}

  brace-expansion@1.1.12:
    resolution: {integrity: sha512-9T9UjW3r0UW5c1Q7GTwllptXwhvYmEzFhzMfZ9H7FQWt+uZePjZPjBP/W1ZEyZ1twGWom5/56TF4lPcqjnDHcg==}

  brace-expansion@2.0.2:
    resolution: {integrity: sha512-Jt0vHyM+jmUBqojB7E1NIYadt0vI0Qxjxd2TErW94wDz+E2LAm5vKMXXwg6ZZBTHPuUlDgQHKXvjGBdfcF1ZDQ==}

  braces@3.0.3:
    resolution: {integrity: sha512-yQbXgO/OSZVD2IsiLlro+7Hf6Q18EJrKSEsdoMzKePKXct3gvD8oLcOQdIzGupr5Fj+EDe8gO/lxc1BzfMpxvA==}
    engines: {node: '>=8'}

  browserslist@4.25.3:
    resolution: {integrity: sha512-cDGv1kkDI4/0e5yON9yM5G/0A5u8sf5TnmdX5C9qHzI9PPu++sQ9zjm1k9NiOrf3riY4OkK0zSGqfvJyJsgCBQ==}
    engines: {node: ^6 || ^7 || ^8 || ^9 || ^10 || ^11 || ^12 || >=13.7}
    hasBin: true

  buffer-from@1.1.2:
    resolution: {integrity: sha512-E+XQCRwSbaaiChtv6k6Dwgc+bx+Bs6vuKJHHl5kox/BaKbhiXzqQOwK4cO22yElGp2OCmjwVhT3HmxgyPGnJfQ==}

  cac@6.7.14:
    resolution: {integrity: sha512-b6Ilus+c3RrdDk+JhLKUAQfzzgLEPy6wcXqS7f/xe1EETvsDP6GORG7SFuOs6cID5YkqchW/LXZbX5bc8j7ZcQ==}
    engines: {node: '>=8'}

  call-bind-apply-helpers@1.0.2:
    resolution: {integrity: sha512-Sp1ablJ0ivDkSzjcaJdxEunN5/XvksFJ2sMBFfq6x0ryhQV/2b/KwFe21cMpmHtPOSij8K99/wSfoEuTObmuMQ==}
    engines: {node: '>= 0.4'}

  callsites@3.1.0:
    resolution: {integrity: sha512-P8BjAsXvZS+VIDUI11hHCQEv74YT67YUi5JJFNWIqL235sBmjX4+qx9Muvls5ivyNENctx46xQLQ3aTuE7ssaQ==}
    engines: {node: '>=6'}

  camel-case@4.1.2:
    resolution: {integrity: sha512-gxGWBrTT1JuMx6R+o5PTXMmUnhnVzLQ9SNutD4YqKtI6ap897t3tKECYla6gCWEkplXnlNybEkZg9GEGxKFCgw==}

  camelcase@6.3.0:
    resolution: {integrity: sha512-Gmy6FhYlCY7uOElZUSbxo2UCDH8owEk996gkbrpsgGtrJLM3J7jGxl9Ic7Qwwj4ivOE5AWZWRMecDdF7hqGjFA==}
    engines: {node: '>=10'}

  caniuse-lite@1.0.30001735:
    resolution: {integrity: sha512-EV/laoX7Wq2J9TQlyIXRxTJqIw4sxfXS4OYgudGxBYRuTv0q7AM6yMEpU/Vo1I94thg9U6EZ2NfZx9GJq83u7w==}

  chai@5.3.1:
    resolution: {integrity: sha512-48af6xm9gQK8rhIcOxWwdGzIervm8BVTin+yRp9HEvU20BtVZ2lBywlIJBzwaDtvo0FvjeL7QdCADoUoqIbV3A==}
    engines: {node: '>=18'}

  chalk@4.1.2:
    resolution: {integrity: sha512-oKnbhFyRIXpUuez8iBMmyEa4nbj4IOQyuhc/wy9kY7/WVPcwIO9VA668Pu8RkO7+0G76SLROeyw9CpQ061i4mA==}
    engines: {node: '>=10'}

  check-error@2.1.1:
    resolution: {integrity: sha512-OAlb+T7V4Op9OwdkjmguYRqncdlx5JiofwOAUkmTF+jNdHwzTaTs4sRAGpzLF3oOz5xAyDGrPgeIDFQmDOTiJw==}
    engines: {node: '>= 16'}

  chokidar@3.6.0:
    resolution: {integrity: sha512-7VT13fmjotKpGipCW9JEQAusEPE+Ei8nl6/g4FBAmIm0GOOLMua9NDDo/DWp0ZAxCr3cPq5ZpBqmPAQgDda2Pw==}
    engines: {node: '>= 8.10.0'}

  chownr@3.0.0:
    resolution: {integrity: sha512-+IxzY9BZOQd/XuYPRmrvEVjF/nqj5kgT4kEq7VofrDoM1MxoRjEWkrCC3EtLi59TVawxTAn+orJwFQcrqEN1+g==}
    engines: {node: '>=18'}

  cloudinary-core@2.14.0:
    resolution: {integrity: sha512-L+kjoYgU+5wyiPkSnmeCbmtT6DwSyYUN/WoI/fEb6Xsx2gtB3iuf/50W0SvcQkeKzllfH5Knh8I4ST924DkkRw==}
    peerDependencies:
      lodash: '>=4.0'

  cloudinary@1.41.3:
    resolution: {integrity: sha512-4o84y+E7dbif3lMns+p3UW6w6hLHEifbX/7zBJvaih1E9QNMZITENQ14GPYJC4JmhygYXsuuBb9bRA3xWEoOfg==}
    engines: {node: '>=0.6'}

  cluster-key-slot@1.1.2:
    resolution: {integrity: sha512-RMr0FhtfXemyinomL4hrWcYJxmX6deFdCxpJzhDttxgO1+bcCnkk+9drydLVDmAMG7NE6aN/fl4F7ucU/90gAA==}
    engines: {node: '>=0.10.0'}

  color-convert@2.0.1:
    resolution: {integrity: sha512-RRECPsj7iu/xb5oKYcsFHSppFNnsj/52OVTRKb4zP5onXwVF3zVmmToNcOfGC+CRDpfK/U584fMg38ZHCaElKQ==}
    engines: {node: '>=7.0.0'}

  color-name@1.1.4:
    resolution: {integrity: sha512-dOy+3AuW3a2wNbZHIuMZpTcgjGuLU/uBL/ubcZF9OXbDo8ff4O8yVp5Bf0efS8uEoYo5q4Fx7dY9OgQGXgAsQA==}

  colorette@2.0.20:
    resolution: {integrity: sha512-IfEDxwoWIjkeXL1eXcDiow4UbKjhLdq6/EuSVR9GMN7KVH3r9gQ83e73hsz1Nd1T3ijd5xv1wcWRYO+D6kCI2w==}

  combined-stream@1.0.8:
    resolution: {integrity: sha512-FQN4MRfuJeHf7cBbBMJFXhKSDq+2kAArBlmRBvcvFE5BB1HZKXtSFASDhdlz9zOYwxh8lDdnvmMOe/+5cdoEdg==}
    engines: {node: '>= 0.8'}

  concat-map@0.0.1:
    resolution: {integrity: sha512-/Srv4dswyQNBfohGpz9o6Yb3Gz3SrUDqBH5rTuhGR7ahtlbYKnVxw2bCFMRljaA7EXHaXZ8wsHdodFvbkhKmqg==}

  console-table-printer@2.14.6:
    resolution: {integrity: sha512-MCBl5HNVaFuuHW6FGbL/4fB7N/ormCy+tQ+sxTrF6QtSbSNETvPuOVbkJBhzDgYhvjWGrTma4eYJa37ZuoQsPw==}

  convert-source-map@2.0.0:
    resolution: {integrity: sha512-Kvp459HrV2FEJ1CAsi1Ku+MY3kasH19TFykTz2xWmMeq6bk2NU3XXvfJ+Q61m0xktWwt+1HSYf3JZsTms3aRJg==}

  cookie@1.0.2:
    resolution: {integrity: sha512-9Kr/j4O16ISv8zBBhJoi4bXOYNTkFLOqSL3UDB0njXxCXNezjeyVrJyGOWtgfs/q2km1gwBcfH8q1yEGoMYunA==}
    engines: {node: '>=18'}

  core-js@3.45.0:
    resolution: {integrity: sha512-c2KZL9lP4DjkN3hk/an4pWn5b5ZefhRJnAc42n6LJ19kSnbeRbdQZE5dSeE2LBol1OwJD3X1BQvFTAsa8ReeDA==}

  cross-spawn@7.0.6:
    resolution: {integrity: sha512-uV2QOWP2nWzsy2aMp8aRibhi9dlzF5Hgh5SHaB9OiTGEyDTiJJyx0uy51QXdyWbtAHNua4XJzUKca3OzKUd3vA==}
    engines: {node: '>= 8'}

  css.escape@1.5.1:
    resolution: {integrity: sha512-YUifsXXuknHlUsmlgyY0PKzgPOr7/FjCePfHNt0jxm83wHZi44VDMQ7/fGNkjY3/jV1MC+1CmZbaHzugyeRtpg==}

  cssstyle@4.6.0:
    resolution: {integrity: sha512-2z+rWdzbbSZv6/rhtvzvqeZQHrBaqgogqt85sqFNbabZOuFbCVFb8kPeEtZjiKkbrm395irpNKiYeFeLiQnFPg==}
    engines: {node: '>=18'}

  csstype@3.1.3:
    resolution: {integrity: sha512-M1uQkMl8rQK/szD0LNhtqxIPLpimGm8sOBwU7lLnCpSbTyY3yeU1Vc7l4KT5zT4s/yOxHH5O7tIuuLOCnLADRw==}

  data-urls@5.0.0:
    resolution: {integrity: sha512-ZYP5VBHshaDAiVZxjbRVcFJpc+4xGgT0bK3vzy1HLN8jTO975HEbuYzZJcHoQEY5K1a0z8YayJkyVETa08eNTg==}
    engines: {node: '>=18'}

  dateformat@4.6.3:
    resolution: {integrity: sha512-2P0p0pFGzHS5EMnhdxQi7aJN+iMheud0UhG4dlE1DLAlvL8JHjJJTX/CSm4JXwV0Ka5nGk3zC5mcb5bUQUxxMA==}

  debug@4.4.1:
    resolution: {integrity: sha512-KcKCqiftBJcZr++7ykoDIEwSa3XWowTfNPo92BYxjXiyYEVrUQh2aLyhxBCwww+heortUFxEJYcRzosstTEBYQ==}
    engines: {node: '>=6.0'}
    peerDependencies:
      supports-color: '*'
    peerDependenciesMeta:
      supports-color:
        optional: true

  decamelize@1.2.0:
    resolution: {integrity: sha512-z2S+W9X73hAUUki+N+9Za2lBlun89zigOyGrsax+KUQ6wKW4ZoWpEYBkGhQjwAjjDCkWxhY0VKEhk8wzY7F5cA==}
    engines: {node: '>=0.10.0'}

  decimal.js@10.6.0:
    resolution: {integrity: sha512-YpgQiITW3JXGntzdUmyUR1V812Hn8T1YVXhCu+wO3OpS4eU9l4YdD3qjyiKdV6mvV29zapkMeD390UVEf2lkUg==}

  deep-eql@5.0.2:
    resolution: {integrity: sha512-h5k/5U50IJJFpzfL6nO9jaaumfjO/f2NjK/oYB2Djzm4p9L+3T9qWpZqZ2hAbLPuuYq9wrU08WQyBTL5GbPk5Q==}
    engines: {node: '>=6'}

  deep-is@0.1.4:
    resolution: {integrity: sha512-oIPzksmTg4/MriiaYGO+okXDT7ztn/w3Eptv/+gSIdMdKsJo0u4CfYNFJPy+4SKMuCqGw2wxnA+URMg3t8a/bQ==}

  delayed-stream@1.0.0:
    resolution: {integrity: sha512-ZySD7Nf91aLB0RxL4KGrKHBXl7Eds1DAmEdcoVawXnLD7SDhpNgtuII2aAkg7a7QS41jxPSZ17p4VdGnMHk3MQ==}
    engines: {node: '>=0.4.0'}

  dequal@2.0.3:
    resolution: {integrity: sha512-0je+qPKHEMohvfRTCEo3CrPG6cAzAYgmzKyxRiYSSDkS6eGJdyVJm7WaYA5ECaAD9wLB2T4EEeymA5aFVcYXCA==}
    engines: {node: '>=6'}

  detect-libc@2.0.4:
    resolution: {integrity: sha512-3UDv+G9CsCKO1WKMGw9fwq/SWJYbI0c5Y7LU1AXYoDdbhE2AHQ6N6Nb34sG8Fj7T5APy8qXDCKuuIHd1BR0tVA==}
    engines: {node: '>=8'}

  dom-accessibility-api@0.5.16:
    resolution: {integrity: sha512-X7BJ2yElsnOJ30pZF4uIIDfBEVgF4XEBxL9Bxhy6dnrm5hkzqmsWHGTiHqRiITNhMyFLyAiWndIJP7Z1NTteDg==}

  dom-accessibility-api@0.6.3:
    resolution: {integrity: sha512-7ZgogeTnjuHbo+ct10G9Ffp0mif17idi0IyWNVA/wcwcm7NPOD/WEHVP3n7n3MhXqxoIYm8d6MuZohYWIZ4T3w==}

  dotenv-expand@10.0.0:
    resolution: {integrity: sha512-GopVGCpVS1UKH75VKHGuQFqS1Gusej0z4FyQkPdwjil2gNIv+LNsqBlboOzpJFZKVT95GkCyWJbBSdFEFUWI2A==}
    engines: {node: '>=12'}

  dotenv@16.6.1:
    resolution: {integrity: sha512-uBq4egWHTcTt33a72vpSG0z3HnPuIl6NqYcTrKEg2azoEyl2hpW0zqlxysq2pK9HlDIHyHyakeYaYnSAwd8bow==}
    engines: {node: '>=12'}

  drizzle-kit@0.30.6:
    resolution: {integrity: sha512-U4wWit0fyZuGuP7iNmRleQyK2V8wCuv57vf5l3MnG4z4fzNTjY/U13M8owyQ5RavqvqxBifWORaR3wIUzlN64g==}
    hasBin: true

  drizzle-orm@0.36.4:
    resolution: {integrity: sha512-1OZY3PXD7BR00Gl61UUOFihslDldfH4NFRH2MbP54Yxi0G/PKn4HfO65JYZ7c16DeP3SpM3Aw+VXVG9j6CRSXA==}
    peerDependencies:
      '@aws-sdk/client-rds-data': '>=3'
      '@cloudflare/workers-types': '>=3'
      '@electric-sql/pglite': '>=0.2.0'
      '@libsql/client': '>=0.10.0'
      '@libsql/client-wasm': '>=0.10.0'
      '@neondatabase/serverless': '>=0.10.0'
      '@op-engineering/op-sqlite': '>=2'
      '@opentelemetry/api': ^1.4.1
      '@planetscale/database': '>=1'
      '@prisma/client': '*'
      '@tidbcloud/serverless': '*'
      '@types/better-sqlite3': '*'
      '@types/pg': '*'
      '@types/react': '>=18'
      '@types/sql.js': '*'
      '@vercel/postgres': '>=0.8.0'
      '@xata.io/client': '*'
      better-sqlite3: '>=7'
      bun-types: '*'
      expo-sqlite: '>=14.0.0'
      knex: '*'
      kysely: '*'
      mysql2: '>=2'
      pg: '>=8'
      postgres: '>=3'
      prisma: '*'
      react: '>=18'
      sql.js: '>=1'
      sqlite3: '>=5'
    peerDependenciesMeta:
      '@aws-sdk/client-rds-data':
        optional: true
      '@cloudflare/workers-types':
        optional: true
      '@electric-sql/pglite':
        optional: true
      '@libsql/client':
        optional: true
      '@libsql/client-wasm':
        optional: true
      '@neondatabase/serverless':
        optional: true
      '@op-engineering/op-sqlite':
        optional: true
      '@opentelemetry/api':
        optional: true
      '@planetscale/database':
        optional: true
      '@prisma/client':
        optional: true
      '@tidbcloud/serverless':
        optional: true
      '@types/better-sqlite3':
        optional: true
      '@types/pg':
        optional: true
      '@types/react':
        optional: true
      '@types/sql.js':
        optional: true
      '@vercel/postgres':
        optional: true
      '@xata.io/client':
        optional: true
      better-sqlite3:
        optional: true
      bun-types:
        optional: true
      expo-sqlite:
        optional: true
      knex:
        optional: true
      kysely:
        optional: true
      mysql2:
        optional: true
      pg:
        optional: true
      postgres:
        optional: true
      prisma:
        optional: true
      react:
        optional: true
      sql.js:
        optional: true
      sqlite3:
        optional: true

  dunder-proto@1.0.1:
    resolution: {integrity: sha512-KIN/nDJBQRcXw0MLVhZE9iQHmG68qAVIBg9CqmUYjmQIhgij9U5MFvrqkUL5FbtyyzZuOeOt0zdeRe4UY7ct+A==}
    engines: {node: '>= 0.4'}

  eastasianwidth@0.2.0:
    resolution: {integrity: sha512-I88TYZWc9XiYHRQ4/3c5rjjfgkjhLyW2luGIheGERbNQ6OY7yTybanSpDXZa8y7VUP9YmDcYa+eyq4ca7iLqWA==}

  electron-to-chromium@1.5.206:
    resolution: {integrity: sha512-/eucXSTaI8L78l42xPurxdBzPTjAkMVCQO7unZCWk9LnZiwKcSvQUhF4c99NWQLwMQXxjlfoQy0+8m9U2yEDQQ==}

  emoji-regex@8.0.0:
    resolution: {integrity: sha512-MSjYzcWNOA0ewAHpz0MxpYFvwg6yjy1NG3xteoqz644VCo/RPgnr1/GGt+ic3iJTzQ8Eu3TdM14SawnVUmGE6A==}

  emoji-regex@9.2.2:
    resolution: {integrity: sha512-L18DaJsXSUk2+42pv8mLs5jJT2hqFkFE4j21wOmgbUqsZ2hL72NsUU785g9RXgo3s0ZNgVl42TiHp3ZtOv/Vyg==}

  end-of-stream@1.4.5:
    resolution: {integrity: sha512-ooEGc6HP26xXq/N+GCGOT0JKCLDGrq2bQUZrQ7gyrJiZANJ/8YDTxTpQBXGMn+WbIQXNVpyWymm7KYVICQnyOg==}

  enhanced-resolve@5.18.3:
    resolution: {integrity: sha512-d4lC8xfavMeBjzGr2vECC3fsGXziXZQyJxD868h2M/mBI3PwAuODxAkLkq5HYuvrPYcUtiLzsTo8U3PgX3Ocww==}
    engines: {node: '>=10.13.0'}

  entities@6.0.1:
    resolution: {integrity: sha512-aN97NXWF6AWBTahfVOIrB/NShkzi5H7F9r1s9mD3cDj4Ko5f2qhhVoYMibXF7GlLveb/D2ioWay8lxI97Ven3g==}
    engines: {node: '>=0.12'}

  env-paths@3.0.0:
    resolution: {integrity: sha512-dtJUTepzMW3Lm/NPxRf3wP4642UWhjL2sQxc+ym2YMj1m/H2zDNQOlezafzkHwn6sMstjHTwG6iQQsctDW/b1A==}
    engines: {node: ^12.20.0 || ^14.13.1 || >=16.0.0}

  env-schema@6.0.1:
    resolution: {integrity: sha512-WRD40Q25pP4NUbI3g3CNU5PPzcaiX7YYcPwiCZlfR4qGsKmTlckRixgHww0/fOXiXSNKA87pwshzq0ULTK/48A==}

  es-define-property@1.0.1:
    resolution: {integrity: sha512-e3nRfgfUZ4rNGL232gUgX06QNyyez04KdjFrF+LTRoOXmrOgFKDg4BCdsjW8EnT69eqdYGmRpJwiPVYNrCaW3g==}
    engines: {node: '>= 0.4'}

  es-errors@1.3.0:
    resolution: {integrity: sha512-Zf5H2Kxt2xjTvbJvP2ZWLEICxA6j+hAmMzIlypy4xcBg1vKVnx89Wy0GbS+kf5cwCVFFzdCFh2XSCFNULS6csw==}
    engines: {node: '>= 0.4'}

  es-module-lexer@1.7.0:
    resolution: {integrity: sha512-jEQoCwk8hyb2AZziIOLhDqpm5+2ww5uIE6lkO/6jcOCusfk6LhMHpXXfBLXTZ7Ydyt0j4VoUQv6uGNYbdW+kBA==}

  es-object-atoms@1.1.1:
    resolution: {integrity: sha512-FGgH2h8zKNim9ljj7dankFPcICIK9Cp5bm+c2gQSYePhpaG5+esrLODihIorn+Pe6FGJzWhXQotPv73jTaldXA==}
    engines: {node: '>= 0.4'}

  es-set-tostringtag@2.1.0:
    resolution: {integrity: sha512-j6vWzfrGVfyXxge+O0x5sh6cvxAog0a/4Rdd2K36zCMV5eJ+/+tOAngRO8cODMNWbVRdVlmGZQL2YS3yR8bIUA==}
    engines: {node: '>= 0.4'}

  esbuild-register@3.6.0:
    resolution: {integrity: sha512-H2/S7Pm8a9CL1uhp9OvjwrBh5Pvx0H8qVOxNu8Wed9Y7qv56MPtq+GGM8RJpq6glYJn9Wspr8uw7l55uyinNeg==}
    peerDependencies:
      esbuild: '>=0.12 <1'

  esbuild@0.18.20:
    resolution: {integrity: sha512-ceqxoedUrcayh7Y7ZX6NdbbDzGROiyVBgC4PriJThBKSVPWnnFHZAkfI1lJT8QFkOwH4qOS2SJkS4wvpGl8BpA==}
    engines: {node: '>=12'}
    hasBin: true

  esbuild@0.19.12:
    resolution: {integrity: sha512-aARqgq8roFBj054KvQr5f1sFu0D65G+miZRCuJyJ0G13Zwx7vRar5Zhn2tkQNzIXcBrNVsv/8stehpj+GAjgbg==}
    engines: {node: '>=12'}
    hasBin: true

  esbuild@0.21.5:
    resolution: {integrity: sha512-mg3OPMV4hXywwpoDxu3Qda5xCKQi+vCTZq8S9J/EpkhB2HzKXq4SNFZE3+NK93JYxc8VMSep+lOUSC/RVKaBqw==}
    engines: {node: '>=12'}
    hasBin: true

  esbuild@0.25.9:
    resolution: {integrity: sha512-CRbODhYyQx3qp7ZEwzxOk4JBqmD/seJrzPa/cGjY1VtIn5E09Oi9/dB4JwctnfZ8Q8iT7rioVv5k/FNT/uf54g==}
    engines: {node: '>=18'}
    hasBin: true

  escalade@3.2.0:
    resolution: {integrity: sha512-WUj2qlxaQtO4g6Pq5c29GTcWGDyd8itL8zTlipgECz3JesAiiOKotd8JU6otB3PACgG6xkJUyVhboMS+bje/jA==}
    engines: {node: '>=6'}

  escape-string-regexp@4.0.0:
    resolution: {integrity: sha512-TtpcNJ3XAzx3Gq8sWRzJaVajRs0uVxA2YAkdb1jm2YkPz4G6egUFAyA3n5vtEIZefPk5Wa4UXbKuS5fKkJWdgA==}
    engines: {node: '>=10'}

  eslint-plugin-react-hooks@5.2.0:
    resolution: {integrity: sha512-+f15FfK64YQwZdJNELETdn5ibXEUQmW1DZL6KXhNnc2heoy/sg9VJJeT7n8TlMWouzWqSWavFkIhHyIbIAEapg==}
    engines: {node: '>=10'}
    peerDependencies:
      eslint: ^3.0.0 || ^4.0.0 || ^5.0.0 || ^6.0.0 || ^7.0.0 || ^8.0.0-0 || ^9.0.0

  eslint-plugin-react-refresh@0.4.20:
    resolution: {integrity: sha512-XpbHQ2q5gUF8BGOX4dHe+71qoirYMhApEPZ7sfhF/dNnOF1UXnCMGZf79SFTBO7Bz5YEIT4TMieSlJBWhP9WBA==}
    peerDependencies:
      eslint: '>=8.40'

  eslint-plugin-testing-library@7.6.6:
    resolution: {integrity: sha512-eSexC+OPhDLuCpLbFEC7Qrk0x4IE4Mn+UW0db8YAhUatVB6CzGHdeHv4pyoInglbhhQc0Z9auY/2HKyMZW5s7Q==}
    engines: {node: ^18.18.0 || ^20.9.0 || >=21.1.0, pnpm: ^9.14.0}
    peerDependencies:
      eslint: ^8.57.0 || ^9.0.0

  eslint-scope@8.4.0:
    resolution: {integrity: sha512-sNXOfKCn74rt8RICKMvJS7XKV/Xk9kA7DyJr8mJik3S7Cwgy3qlkkmyS2uQB3jiJg6VNdZd/pDBJu0nvG2NlTg==}
    engines: {node: ^18.18.0 || ^20.9.0 || >=21.1.0}

  eslint-visitor-keys@3.4.3:
    resolution: {integrity: sha512-wpc+LXeiyiisxPlEkUzU6svyS1frIO3Mgxj1fdy7Pm8Ygzguax2N3Fa/D/ag1WqbOprdI+uY6wMUl8/a2G+iag==}
    engines: {node: ^12.22.0 || ^14.17.0 || >=16.0.0}

  eslint-visitor-keys@4.2.1:
    resolution: {integrity: sha512-Uhdk5sfqcee/9H/rCOJikYz67o0a2Tw2hGRPOG2Y1R2dg7brRe1uG0yaNQDHu+TO/uQPF/5eCapvYSmHUjt7JQ==}
    engines: {node: ^18.18.0 || ^20.9.0 || >=21.1.0}

  eslint@9.33.0:
    resolution: {integrity: sha512-TS9bTNIryDzStCpJN93aC5VRSW3uTx9sClUn4B87pwiCaJh220otoI0X8mJKr+VcPtniMdN8GKjlwgWGUv5ZKA==}
    engines: {node: ^18.18.0 || ^20.9.0 || >=21.1.0}
    hasBin: true
    peerDependencies:
      jiti: '*'
    peerDependenciesMeta:
      jiti:
        optional: true

  espree@10.4.0:
    resolution: {integrity: sha512-j6PAQ2uUr79PZhBjP5C5fhl8e39FmRnOjsD5lGnWrFU8i2G776tBK7+nP8KuQUTTyAZUwfQqXAgrVH5MbH9CYQ==}
    engines: {node: ^18.18.0 || ^20.9.0 || >=21.1.0}

  esquery@1.6.0:
    resolution: {integrity: sha512-ca9pw9fomFcKPvFLXhBKUK90ZvGibiGOvRJNbjljY7s7uq/5YO4BOzcYtJqExdx99rF6aAcnRxHmcUHcz6sQsg==}
    engines: {node: '>=0.10'}

  esrecurse@4.3.0:
    resolution: {integrity: sha512-KmfKL3b6G+RXvP8N1vr3Tq1kL/oCFgn2NYXEtqP8/L3pKapUA4G8cFVaoF3SU323CD4XypR/ffioHmkti6/Tag==}
    engines: {node: '>=4.0'}

  estraverse@5.3.0:
    resolution: {integrity: sha512-MMdARuVEQziNTeJD8DgMqmhwR11BRQ/cBP+pLtYdSTnf3MIO8fFeiINEbX36ZdNlfU/7A9f3gUw49B3oQsvwBA==}
    engines: {node: '>=4.0'}

  estree-walker@3.0.3:
    resolution: {integrity: sha512-7RUKfXgSMMkzt6ZuXmqapOurLGPPfgj6l9uRZ7lRGolvk0y2yocc35LdcxKC5PQZdn2DMqioAQ2NoWcrTKmm6g==}

  esutils@2.0.3:
    resolution: {integrity: sha512-kVscqXk4OCp68SZ0dkgEKVi6/8ij300KBWTJq32P/dYeWTSwK41WyTxalN1eRmA5Z9UU/LX9D7FWSmV9SAYx6g==}
    engines: {node: '>=0.10.0'}

  eventemitter3@4.0.7:
    resolution: {integrity: sha512-8guHBZCwKnFhYdHr2ysuRWErTwhoN2X8XELRlrRwpmfeY2jjuUN4taQMsULKUVo1K4DvZl+0pgfyoysHxvmvEw==}

  expect-type@1.2.2:
    resolution: {integrity: sha512-JhFGDVJ7tmDJItKhYgJCGLOWjuK9vPxiXoUFLwLDc99NlmklilbiQJwoctZtt13+xMw91MCk/REan6MWHqDjyA==}
    engines: {node: '>=12.0.0'}

  fast-copy@3.0.2:
    resolution: {integrity: sha512-dl0O9Vhju8IrcLndv2eU4ldt1ftXMqqfgN4H1cpmGV7P6jeB9FwpN9a2c8DPGE1Ys88rNUJVYDHq73CGAGOPfQ==}

  fast-decode-uri-component@1.0.1:
    resolution: {integrity: sha512-WKgKWg5eUxvRZGwW8FvfbaH7AXSh2cL+3j5fMGzUMCxWBJ3dV3a7Wz8y2f/uQ0e3B6WmodD3oS54jTQ9HVTIIg==}

  fast-deep-equal@3.1.3:
    resolution: {integrity: sha512-f3qQ9oQy9j2AhBe/H9VC91wLmKBCCU/gDOnKNAYG5hswO7BLKj09Hc5HYNz9cGI++xlpDCIgDaitVs03ATR84Q==}

  fast-glob@3.3.3:
    resolution: {integrity: sha512-7MptL8U0cqcFdzIzwOTHoilX9x5BrNqye7Z/LuC7kCMRio1EMSyqRK3BEAUD7sXRq4iT4AzTVuZdhgQ2TCvYLg==}
    engines: {node: '>=8.6.0'}

  fast-json-stable-stringify@2.1.0:
    resolution: {integrity: sha512-lhd/wF+Lk98HZoTCtlVraHtfh5XYijIjalXck7saUtuanSDyLMxnHhSXEDJqHxD7msR8D0uCmqlkwjCV8xvwHw==}

  fast-json-stringify@6.0.1:
    resolution: {integrity: sha512-s7SJE83QKBZwg54dIbD5rCtzOBVD43V1ReWXXYqBgwCwHLYAAT0RQc/FmrQglXqWPpz6omtryJQOau5jI4Nrvg==}

  fast-levenshtein@2.0.6:
    resolution: {integrity: sha512-DCXu6Ifhqcks7TZKY3Hxp3y6qphY5SJZmrWMDrKcERSOXWQdMhU9Ig/PYrzyw/ul9jOIyh0N4M0tbC5hodg8dw==}

  fast-querystring@1.1.2:
    resolution: {integrity: sha512-g6KuKWmFXc0fID8WWH0jit4g0AGBoJhCkJMb1RmbsSEUNvQ+ZC8D6CUZ+GtF8nMzSPXnhiePyyqqipzNNEnHjg==}

  fast-redact@3.5.0:
    resolution: {integrity: sha512-dwsoQlS7h9hMeYUq1W++23NDcBLV4KqONnITDV9DjfS3q1SgDGVrBdvvTLUotWtPSD7asWDV9/CmsZPy8Hf70A==}
    engines: {node: '>=6'}

  fast-safe-stringify@2.1.1:
    resolution: {integrity: sha512-W+KJc2dmILlPplD/H4K9l9LcAHAfPtP6BY84uVLXQ6Evcz9Lcg33Y2z1IVblT6xdY54PXYVHEv+0Wpq8Io6zkA==}

  fast-uri@3.0.6:
    resolution: {integrity: sha512-Atfo14OibSv5wAp4VWNsFYE1AchQRTv9cBGWET4pZWHzYshFSS9NQI6I57rdKn9croWVMbYFbLhJ+yJvmZIIHw==}

  fastify-plugin@5.0.1:
    resolution: {integrity: sha512-HCxs+YnRaWzCl+cWRYFnHmeRFyR5GVnJTAaCJQiYzQSDwK9MgJdyAsuL3nh0EWRCYMgQ5MeziymvmAhUHYHDUQ==}

  fastify@5.5.0:
    resolution: {integrity: sha512-ZWSWlzj3K/DcULCnCjEiC2zn2FBPdlZsSA/pnPa/dbUfLvxkD/Nqmb0XXMXLrWkeM4uQPUvjdJpwtXmTfriXqw==}

  fastq@1.19.1:
    resolution: {integrity: sha512-GwLTyxkCXjXbxqIhTsMI2Nui8huMPtnxg7krajPJAjnEG/iiOS7i+zCtWGZR9G0NBKbXKh6X9m9UIsYX/N6vvQ==}

  fdir@6.5.0:
    resolution: {integrity: sha512-tIbYtZbucOs0BRGqPJkshJUYdL+SDH7dVM8gjy+ERp3WAUjLEFJE+02kanyHtwjWOnwrKYBiwAmM0p4kLJAnXg==}
    engines: {node: '>=12.0.0'}
    peerDependencies:
      picomatch: ^3 || ^4
    peerDependenciesMeta:
      picomatch:
        optional: true

  fflate@0.8.2:
    resolution: {integrity: sha512-cPJU47OaAoCbg0pBvzsgpTPhmhqI5eJjh/JIu8tPj5q+T7iLvW/JAYUqmE7KOB4R1ZyEhzBaIQpQpardBF5z8A==}

  file-entry-cache@8.0.0:
    resolution: {integrity: sha512-XXTUwCvisa5oacNGRP9SfNtYBNAMi+RPwBFmblZEF7N7swHYQS6/Zfk7SRwx4D5j3CH211YNRco1DEMNVfZCnQ==}
    engines: {node: '>=16.0.0'}

  fill-range@7.1.1:
    resolution: {integrity: sha512-YsGpe3WHLK8ZYi4tWDg2Jy3ebRz2rXowDxnld4bkQB00cc/1Zw9AWnC0i9ztDJitivtQvaI9KaLyKrc+hBW0yg==}
    engines: {node: '>=8'}

  find-my-way@9.3.0:
    resolution: {integrity: sha512-eRoFWQw+Yv2tuYlK2pjFS2jGXSxSppAs3hSQjfxVKxM5amECzIgYYc1FEI8ZmhSh/Ig+FrKEz43NLRKJjYCZVg==}
    engines: {node: '>=20'}

  find-up@5.0.0:
    resolution: {integrity: sha512-78/PXT1wlLLDgTzDs7sjq9hzz0vXD+zn+7wypEe4fXQxCmdmqfGsEPQxmiCSQI3ajFV91bVSsvNtrJRiW6nGng==}
    engines: {node: '>=10'}

  flat-cache@4.0.1:
    resolution: {integrity: sha512-f7ccFPK3SXFHpx15UIGyRJ/FJQctuKZ0zVuN3frBo4HnK3cay9VEW0R6yPYFHC0AgqhukPzKjq22t5DmAyqGyw==}
    engines: {node: '>=16'}

  flatted@3.3.3:
    resolution: {integrity: sha512-GX+ysw4PBCz0PzosHDepZGANEuFCMLrnRTiEy9McGjmkCQYwRq4A/X786G/fjM/+OjsWSU1ZrY5qyARZmO/uwg==}

  follow-redirects@1.15.11:
    resolution: {integrity: sha512-deG2P0JfjrTxl50XGCDyfI97ZGVCxIpfKYmfyrQ54n5FO/0gfIES8C/Psl6kWVDolizcaaxZJnTS0QSMxvnsBQ==}
    engines: {node: '>=4.0'}
    peerDependencies:
      debug: '*'
    peerDependenciesMeta:
      debug:
        optional: true

  foreground-child@3.3.1:
    resolution: {integrity: sha512-gIXjKqtFuWEgzFRJA9WCQeSJLZDjgJUOMCMzxtvFq/37KojM1BFGufqsCy0r4qSQmYLsZYMeyRqzIWOMup03sw==}
    engines: {node: '>=14'}

  form-data@4.0.4:
    resolution: {integrity: sha512-KrGhL9Q4zjj0kiUt5OO4Mr/A/jlI2jDYs5eHBpYHPcBEVSiipAvn2Ko2HnPe20rmcuuvMHNdZFp+4IlGTMF0Ow==}
    engines: {node: '>= 6'}

  fsevents@2.3.3:
    resolution: {integrity: sha512-5xoDfX+fL7faATnagmWPpbFtwh/R77WmMMqqHGS65C3vvB0YHrgF+B1YmZ3441tMj5n63k0212XNoJwzlhffQw==}
    engines: {node: ^8.16.0 || ^10.6.0 || >=11.0.0}
    os: [darwin]

  function-bind@1.1.2:
    resolution: {integrity: sha512-7XHNxH7qX9xG5mIwxkhumTox/MIRNcOgDrxWsMt2pAr23WHp6MrRlN7FBSFpCpr+oVO0F744iUgR82nJMfG2SA==}

  gel@2.1.1:
    resolution: {integrity: sha512-Newg9X7mRYskoBjSw70l1YnJ/ZGbq64VPyR821H5WVkTGpHG2O0mQILxCeUhxdYERLFY9B4tUyKLyf3uMTjtKw==}
    engines: {node: '>= 18.0.0'}
    hasBin: true

  gensync@1.0.0-beta.2:
    resolution: {integrity: sha512-3hN7NaskYvMDLQY55gnW3NQ+mesEAepTqlg+VEbj7zzqEMBVNhzcGYYeqFo/TlYz6eQiFcp1HcsCZO+nGgS8zg==}
    engines: {node: '>=6.9.0'}

  get-intrinsic@1.3.0:
    resolution: {integrity: sha512-9fSjSaos/fRIVIp+xSJlE6lfwhES7LNtKaCBIamHsjr2na1BiABJPo0mOjjz8GJDURarmCPGqaiVg5mfjb98CQ==}
    engines: {node: '>= 0.4'}

  get-proto@1.0.1:
    resolution: {integrity: sha512-sTSfBjoXBp89JvIKIefqw7U2CCebsc74kiY6awiGogKtoSGbgjYE/G/+l9sF3MWFPNc9IcoOC4ODfKHfxFmp0g==}
    engines: {node: '>= 0.4'}

  get-tsconfig@4.10.1:
    resolution: {integrity: sha512-auHyJ4AgMz7vgS8Hp3N6HXSmlMdUyhSUrfBF16w153rxtLIEOE+HGqaBppczZvnHLqQJfiHotCYpNhl0lUROFQ==}

  glob-parent@5.1.2:
    resolution: {integrity: sha512-AOIgSQCepiJYwP3ARnGx+5VnTu2HBYdzbGP45eLw1vr3zB3vZLeyed1sC9hnbcOc9/SrMyM5RPQrkGz4aS9Zow==}
    engines: {node: '>= 6'}

  glob-parent@6.0.2:
    resolution: {integrity: sha512-XxwI8EOhVQgWp6iDL+3b0r86f4d6AX6zSU55HfB4ydCEuXLXc5FcYeOu+nnGftS4TEju/11rt4KJPTMgbfmv4A==}
    engines: {node: '>=10.13.0'}

  glob@10.4.5:
    resolution: {integrity: sha512-7Bv8RF0k6xjo7d4A/PxYLbUCfb6c+Vpd2/mB2yRDlew7Jb5hEXiCD9ibfO7wpk8i4sevK6DFny9h7EYbM3/sHg==}
    hasBin: true

  glob@11.0.3:
    resolution: {integrity: sha512-2Nim7dha1KVkaiF4q6Dj+ngPPMdfvLJEOpZk/jKiUAkqKebpGAWQXAq9z1xu9HKu5lWfqw/FASuccEjyznjPaA==}
    engines: {node: 20 || >=22}
    hasBin: true

  globals@14.0.0:
    resolution: {integrity: sha512-oahGvuMGQlPw/ivIYBjVSrWAfWLBeku5tpPE2fOPLi+WHffIWbuh2tCjhyQhTBPMf5E9jDEH4FOmTYgYwbKwtQ==}
    engines: {node: '>=18'}

  globals@16.3.0:
    resolution: {integrity: sha512-bqWEnJ1Nt3neqx2q5SFfGS8r/ahumIakg3HcwtNlrVlwXIeNumWn/c7Pn/wKzGhf6SaW6H6uWXLqC30STCMchQ==}
    engines: {node: '>=18'}

  gopd@1.2.0:
    resolution: {integrity: sha512-ZUKRh6/kUFoAiTAtTYPZJ3hw9wNxx+BIBOijnlG9PnrJsCcSjs1wyyD6vJpaYtgnzDrKYRSqf3OO6Rfa93xsRg==}
    engines: {node: '>= 0.4'}

  graceful-fs@4.2.11:
    resolution: {integrity: sha512-RbJ5/jmFcNNCcDV5o9eTnBLJ/HszWV0P73bc+Ff4nS/rJj+YaS6IGyiOL0VoBYX+l1Wrl3k63h/KrH+nhJ0XvQ==}

  gsap@3.13.0:
    resolution: {integrity: sha512-QL7MJ2WMjm1PHWsoFrAQH/J8wUeqZvMtHO58qdekHpCfhvhSL4gSiz6vJf5EeMP0LOn3ZCprL2ki/gjED8ghVw==}

  has-flag@3.0.0:
    resolution: {integrity: sha512-sKJf1+ceQBr4SMkvQnBDNDtf4TXpVhVGateu0t918bl30FnbE2m4vNLX+VWe/dpjlb+HugGYzW7uQXH98HPEYw==}
    engines: {node: '>=4'}

  has-flag@4.0.0:
    resolution: {integrity: sha512-EykJT/Q1KjTWctppgIAgfSO0tKVuZUjhgMr17kqTumMl6Afv3EISleU7qZUzoXDFTAHTDC4NOoG/ZxU3EvlMPQ==}
    engines: {node: '>=8'}

  has-symbols@1.1.0:
    resolution: {integrity: sha512-1cDNdwJ2Jaohmb3sg4OmKaMBwuC48sYni5HUw2DvsC8LjGTLK9h+eb1X6RyuOHe4hT0ULCW68iomhjUoKUqlPQ==}
    engines: {node: '>= 0.4'}

  has-tostringtag@1.0.2:
    resolution: {integrity: sha512-NqADB8VjPFLM2V0VvHUewwwsw0ZWBaIdgo+ieHtK3hasLz4qeCRjYcqfB6AQrBggRKppKF8L52/VqdVsO47Dlw==}
    engines: {node: '>= 0.4'}

  hasown@2.0.2:
    resolution: {integrity: sha512-0hJU9SCPvmMzIBdZFqNPXWa6dqh7WdH0cII9y+CyS8rG3nL48Bclra9HmKhVVUHyPWNH5Y7xDwAB7bfgSjkUMQ==}
    engines: {node: '>= 0.4'}

  help-me@5.0.0:
    resolution: {integrity: sha512-7xgomUX6ADmcYzFik0HzAxh/73YlKR9bmFzf51CZwR+b6YtzU2m0u49hQCqV6SvlqIqsaxovfwdvbnsw3b/zpg==}

  html-encoding-sniffer@4.0.0:
    resolution: {integrity: sha512-Y22oTqIU4uuPgEemfz7NDJz6OeKf12Lsu+QC+s3BVpda64lTiMYCyGwg5ki4vFxkMwQdeZDl2adZoqUgdFuTgQ==}
    engines: {node: '>=18'}

  html-escaper@2.0.2:
    resolution: {integrity: sha512-H2iMtd0I4Mt5eYiapRdIDjp+XzelXQ0tFE4JS7YFwFevXXMmOp9myNrUvCg0D6ws8iqkRPBfKHgbwig1SmlLfg==}

  http-proxy-agent@7.0.2:
    resolution: {integrity: sha512-T1gkAiYYDWYx3V5Bmyu7HcfcvL7mUrTWiM6yOfa3PIphViJ/gFPbvidQ+veqSOHci/PxBcDabeUNCzpOODJZig==}
    engines: {node: '>= 14'}

  https-proxy-agent@7.0.6:
    resolution: {integrity: sha512-vK9P5/iUfdl95AI+JVyUuIcVtd4ofvtrOr3HNtM2yxC9bnMbEdp3x01OhQNnjb8IJYi38VlTE3mBXwcfvywuSw==}
    engines: {node: '>= 14'}

  iconv-lite@0.6.3:
    resolution: {integrity: sha512-4fCk79wshMdzMp2rH06qWrJE4iolqLhCUH+OiuIgU++RB0+94NlDL81atO7GX55uUKueo0txHNtvEyI6D7WdMw==}
    engines: {node: '>=0.10.0'}

  ignore-by-default@1.0.1:
    resolution: {integrity: sha512-Ius2VYcGNk7T90CppJqcIkS5ooHUZyIQK+ClZfMfMNFEF9VSE73Fq+906u/CWu92x4gzZMWOwfFYckPObzdEbA==}

  ignore@5.3.2:
    resolution: {integrity: sha512-hsBTNUqQTDwkWtcdYI2i06Y/nUBEsNEDJKjWdigLvegy8kDuJAS8uRlpkkcQpyEXL0Z/pjDy5HBmMjRCJ2gq+g==}
    engines: {node: '>= 4'}

  import-fresh@3.3.1:
    resolution: {integrity: sha512-TR3KfrTZTYLPB6jUjfx6MF9WcWrHL9su5TObK4ZkYgBdWKPOFoSoQIdEuTuR82pmtxH2spWG9h6etwfr1pLBqQ==}
    engines: {node: '>=6'}

  imurmurhash@0.1.4:
    resolution: {integrity: sha512-JmXMZ6wuvDmLiHEml9ykzqO6lwFbof0GG4IkcGaENdCRDDmMVnny7s5HsIgHCbaq0w2MyPhDqkhTUgS2LU2PHA==}
    engines: {node: '>=0.8.19'}

  indent-string@4.0.0:
    resolution: {integrity: sha512-EdDDZu4A2OyIK7Lr/2zG+w5jmbuk1DVBnEwREQvBzspBJkCEbRa8GxU1lghYcaGJCnRWibjDXlq779X1/y5xwg==}
    engines: {node: '>=8'}

  ipaddr.js@2.2.0:
    resolution: {integrity: sha512-Ag3wB2o37wslZS19hZqorUnrnzSkpOVy+IiiDEiTqNubEYpYuHWIf6K4psgN2ZWKExS4xhVCrRVfb/wfW8fWJA==}
    engines: {node: '>= 10'}

  is-binary-path@2.1.0:
    resolution: {integrity: sha512-ZMERYes6pDydyuGidse7OsHxtbI7WVeUEozgR/g7rd0xUimYNlvZRE/K2MgZTjWy725IfelLeVcEM97mmtRGXw==}
    engines: {node: '>=8'}

  is-extglob@2.1.1:
    resolution: {integrity: sha512-SbKbANkN603Vi4jEZv49LeVJMn4yGwsbzZworEoyEiutsN3nJYdbO36zfhGJ6QEDpOZIFkDtnq5JRxmvl3jsoQ==}
    engines: {node: '>=0.10.0'}

  is-fullwidth-code-point@3.0.0:
    resolution: {integrity: sha512-zymm5+u+sCsSWyD9qNaejV3DFvhCKclKdizYaJUuHA83RLjb7nSuGnddCHGv0hk+KY7BMAlsWeK4Ueg6EV6XQg==}
    engines: {node: '>=8'}

  is-glob@4.0.3:
    resolution: {integrity: sha512-xelSayHH36ZgE7ZWhli7pW34hNbNl8Ojv5KVmkJD4hBdD3th8Tfk9vYasLM+mXWOZhFkgZfxhLSnrwRr4elSSg==}
    engines: {node: '>=0.10.0'}

  is-number@7.0.0:
    resolution: {integrity: sha512-41Cifkg6e8TylSpdtTpeLVMqvSBEVzTttHvERD741+pnZ8ANv0004MRL43QKPDlK9cGvNp6NZWZUBlbGXYxxng==}
    engines: {node: '>=0.12.0'}

  is-potential-custom-element-name@1.0.1:
    resolution: {integrity: sha512-bCYeRA2rVibKZd+s2625gGnGF/t7DSqDs4dP7CrLA1m7jKWz6pps0LpYLJN8Q64HtmPKJ1hrN3nzPNKFEKOUiQ==}

  isexe@2.0.0:
    resolution: {integrity: sha512-RHxMLp9lnKHGHRng9QFhRCMbYAcVpn69smSGcq3f36xjgVVWThj4qqLbTLlq7Ssj8B+fIQ1EuCEGI2lKsyQeIw==}

  isexe@3.1.1:
    resolution: {integrity: sha512-LpB/54B+/2J5hqQ7imZHfdU31OlgQqx7ZicVlkm9kzg9/w8GKLEcFfJl/t7DCEDueOyBAD6zCCwTO6Fzs0NoEQ==}
    engines: {node: '>=16'}

  istanbul-lib-coverage@3.2.2:
    resolution: {integrity: sha512-O8dpsF+r0WV/8MNRKfnmrtCWhuKjxrq2w+jpzBL5UZKTi2LeVWnWOmWRxFlesJONmc+wLAGvKQZEOanko0LFTg==}
    engines: {node: '>=8'}

  istanbul-lib-report@3.0.1:
    resolution: {integrity: sha512-GCfE1mtsHGOELCU8e/Z7YWzpmybrx/+dSTfLrvY8qRmaY6zXTKWn6WQIjaAFw069icm6GVMNkgu0NzI4iPZUNw==}
    engines: {node: '>=10'}

  istanbul-lib-source-maps@5.0.6:
    resolution: {integrity: sha512-yg2d+Em4KizZC5niWhQaIomgf5WlL4vOOjZ5xGCmF8SnPE/mDWWXgvRExdcpCgh9lLRRa1/fSYp2ymmbJ1pI+A==}
    engines: {node: '>=10'}

  istanbul-reports@3.2.0:
    resolution: {integrity: sha512-HGYWWS/ehqTV3xN10i23tkPkpH46MLCIMFNCaaKNavAXTF1RkqxawEPtnjnGZ6XKSInBKkiOA5BKS+aZiY3AvA==}
    engines: {node: '>=8'}

  jackspeak@3.4.3:
    resolution: {integrity: sha512-OGlZQpz2yfahA/Rd1Y8Cd9SIEsqvXkLVoSw/cgwhnhFMDbsQFeZYoJJ7bIZBS9BcamUW96asq/npPWugM+RQBw==}

  jackspeak@4.1.1:
    resolution: {integrity: sha512-zptv57P3GpL+O0I7VdMJNBZCu+BPHVQUk55Ft8/QCJjTVxrnJHuVuX/0Bl2A6/+2oyR/ZMEuFKwmzqqZ/U5nPQ==}
    engines: {node: 20 || >=22}

  jiti@2.5.1:
    resolution: {integrity: sha512-twQoecYPiVA5K/h6SxtORw/Bs3ar+mLUtoPSc7iMXzQzK8d7eJ/R09wmTwAjiamETn1cXYPGfNnu7DMoHgu12w==}
    hasBin: true

  joycon@3.1.1:
    resolution: {integrity: sha512-34wB/Y7MW7bzjKRjUKTa46I2Z7eV62Rkhva+KkopW7Qvv/OSWBqvkSY7vusOPrNuZcUG3tApvdVgNB8POj3SPw==}
    engines: {node: '>=10'}

  js-tiktoken@1.0.21:
    resolution: {integrity: sha512-biOj/6M5qdgx5TKjDnFT1ymSpM5tbd3ylwDtrQvFQSu0Z7bBYko2dF+W/aUkXUPuk6IVpRxk/3Q2sHOzGlS36g==}

  js-tokens@4.0.0:
    resolution: {integrity: sha512-RdJUflcE3cUzKiMqQgsCu06FPu9UdIJO0beYbPhHN4k6apgJtifcoCtT9bcxOpYBtpD2kCM6Sbzg4CausW/PKQ==}

  js-yaml@4.1.0:
    resolution: {integrity: sha512-wpxZs9NoxZaJESJGIZTyDEaYpl0FKSA+FB9aJiyemKhMwkxQg63h4T1KJgUGHpTqPDNRcmmYLugrRjJlBtWvRA==}
    hasBin: true

  jsdom@26.1.0:
    resolution: {integrity: sha512-Cvc9WUhxSMEo4McES3P7oK3QaXldCfNWp7pl2NNeiIFlCoLr3kfq9kb1fxftiwk1FLV7CvpvDfonxtzUDeSOPg==}
    engines: {node: '>=18'}
    peerDependencies:
      canvas: ^3.0.0
    peerDependenciesMeta:
      canvas:
        optional: true

  jsesc@3.1.0:
    resolution: {integrity: sha512-/sM3dO2FOzXjKQhJuo0Q173wf2KOo8t4I8vHy6lF9poUp7bKT0/NHE8fPX23PwfhnykfqnC2xRxOnVw5XuGIaA==}
    engines: {node: '>=6'}
    hasBin: true

  json-buffer@3.0.1:
    resolution: {integrity: sha512-4bV5BfR2mqfQTJm+V5tPPdf+ZpuhiIvTuAB5g8kcrXOZpTT/QwwVRWBywX1ozr6lEuPdbHxwaJlm9G6mI2sfSQ==}

  json-schema-ref-resolver@2.0.1:
    resolution: {integrity: sha512-HG0SIB9X4J8bwbxCbnd5FfPEbcXAJYTi1pBJeP/QPON+w8ovSME8iRG+ElHNxZNX2Qh6eYn1GdzJFS4cDFfx0Q==}

  json-schema-traverse@0.4.1:
    resolution: {integrity: sha512-xbbCH5dCYU5T8LcEhhuh7HJ88HXuW3qsI3Y0zOZFKfZEHcpWiHU/Jxzk629Brsab/mMiHQti9wMP+845RPe3Vg==}

  json-schema-traverse@1.0.0:
    resolution: {integrity: sha512-NM8/P9n3XjXhIZn1lLhkFaACTOURQXjWhV4BA/RnOv8xvgqtqpAX9IO4mRQxSx1Rlo4tqzeqb0sOlruaOy3dug==}

  json-stable-stringify-without-jsonify@1.0.1:
    resolution: {integrity: sha512-Bdboy+l7tA3OGW6FjyFHWkP5LuByj1Tk33Ljyq0axyzdk9//JSi2u3fP1QSmd1KNwq6VOKYGlAu87CisVir6Pw==}

  json5@2.2.3:
    resolution: {integrity: sha512-XmOWe7eyHYH14cLdVPoyg+GOH3rYX++KpzrylJwSW98t3Nk+U8XOl8FWKOgwtzdb8lXGf6zYwDUzeHMWfxasyg==}
    engines: {node: '>=6'}
    hasBin: true

  jsonpointer@5.0.1:
    resolution: {integrity: sha512-p/nXbhSEcu3pZRdkW1OfJhpsVtW1gd4Wa1fnQc9YLiTfAjn0312eMKimbdIQzuZl9aa9xUGaRlP9T/CJE/ditQ==}
    engines: {node: '>=0.10.0'}

  keyv@4.5.4:
    resolution: {integrity: sha512-oxVHkHR/EJf2CNXnWxRLW6mg7JyCCUcG0DtEGmL2ctUo1PNTin1PUil+r/+4r5MpVgC/fn1kjsx7mjSujKqIpw==}

  langchain@0.3.31:
    resolution: {integrity: sha512-C7n7WGa44RytsuxEtGcArVcXidRqzjl6UWQxaG3NdIw4gIqErWoOlNC1qADAa04H5JAOARxuE6S99+WNXB/rzA==}
    engines: {node: '>=18'}
    peerDependencies:
      '@langchain/anthropic': '*'
      '@langchain/aws': '*'
      '@langchain/cerebras': '*'
      '@langchain/cohere': '*'
      '@langchain/core': '>=0.3.58 <0.4.0'
      '@langchain/deepseek': '*'
      '@langchain/google-genai': '*'
      '@langchain/google-vertexai': '*'
      '@langchain/google-vertexai-web': '*'
      '@langchain/groq': '*'
      '@langchain/mistralai': '*'
      '@langchain/ollama': '*'
      '@langchain/xai': '*'
      axios: '*'
      cheerio: '*'
      handlebars: ^4.7.8
      peggy: ^3.0.2
      typeorm: '*'
    peerDependenciesMeta:
      '@langchain/anthropic':
        optional: true
      '@langchain/aws':
        optional: true
      '@langchain/cerebras':
        optional: true
      '@langchain/cohere':
        optional: true
      '@langchain/deepseek':
        optional: true
      '@langchain/google-genai':
        optional: true
      '@langchain/google-vertexai':
        optional: true
      '@langchain/google-vertexai-web':
        optional: true
      '@langchain/groq':
        optional: true
      '@langchain/mistralai':
        optional: true
      '@langchain/ollama':
        optional: true
      '@langchain/xai':
        optional: true
      axios:
        optional: true
      cheerio:
        optional: true
      handlebars:
        optional: true
      peggy:
        optional: true
      typeorm:
        optional: true

  langsmith@0.3.61:
    resolution: {integrity: sha512-b7Cpfj3xpWQO41G3xXeG6uzPzBcWfkEo5cK62WOcTqsKCchN2i42z7q45QQrbU6mdLwXp6pjRfnvr7wFu+Y5iQ==}
    peerDependencies:
      '@opentelemetry/api': '*'
      '@opentelemetry/exporter-trace-otlp-proto': '*'
      '@opentelemetry/sdk-trace-base': '*'
      openai: '*'
    peerDependenciesMeta:
      '@opentelemetry/api':
        optional: true
      '@opentelemetry/exporter-trace-otlp-proto':
        optional: true
      '@opentelemetry/sdk-trace-base':
        optional: true
      openai:
        optional: true

  levn@0.4.1:
    resolution: {integrity: sha512-+bT2uH4E5LGE7h/n3evcS/sQlJXCpIp6ym8OWJ5eV6+67Dsql/LaaT7qJBAt2rzfoa/5QBGBhxDix1dMt2kQKQ==}
    engines: {node: '>= 0.8.0'}

  light-my-request@6.6.0:
    resolution: {integrity: sha512-CHYbu8RtboSIoVsHZ6Ye4cj4Aw/yg2oAFimlF7mNvfDV192LR7nDiKtSIfCuLT7KokPSTn/9kfVLm5OGN0A28A==}

  lightningcss-darwin-arm64@1.30.1:
    resolution: {integrity: sha512-c8JK7hyE65X1MHMN+Viq9n11RRC7hgin3HhYKhrMyaXflk5GVplZ60IxyoVtzILeKr+xAJwg6zK6sjTBJ0FKYQ==}
    engines: {node: '>= 12.0.0'}
    cpu: [arm64]
    os: [darwin]

  lightningcss-darwin-x64@1.30.1:
    resolution: {integrity: sha512-k1EvjakfumAQoTfcXUcHQZhSpLlkAuEkdMBsI/ivWw9hL+7FtilQc0Cy3hrx0AAQrVtQAbMI7YjCgYgvn37PzA==}
    engines: {node: '>= 12.0.0'}
    cpu: [x64]
    os: [darwin]

  lightningcss-freebsd-x64@1.30.1:
    resolution: {integrity: sha512-kmW6UGCGg2PcyUE59K5r0kWfKPAVy4SltVeut+umLCFoJ53RdCUWxcRDzO1eTaxf/7Q2H7LTquFHPL5R+Gjyig==}
    engines: {node: '>= 12.0.0'}
    cpu: [x64]
    os: [freebsd]

  lightningcss-linux-arm-gnueabihf@1.30.1:
    resolution: {integrity: sha512-MjxUShl1v8pit+6D/zSPq9S9dQ2NPFSQwGvxBCYaBYLPlCWuPh9/t1MRS8iUaR8i+a6w7aps+B4N0S1TYP/R+Q==}
    engines: {node: '>= 12.0.0'}
    cpu: [arm]
    os: [linux]

  lightningcss-linux-arm64-gnu@1.30.1:
    resolution: {integrity: sha512-gB72maP8rmrKsnKYy8XUuXi/4OctJiuQjcuqWNlJQ6jZiWqtPvqFziskH3hnajfvKB27ynbVCucKSm2rkQp4Bw==}
    engines: {node: '>= 12.0.0'}
    cpu: [arm64]
    os: [linux]

  lightningcss-linux-arm64-musl@1.30.1:
    resolution: {integrity: sha512-jmUQVx4331m6LIX+0wUhBbmMX7TCfjF5FoOH6SD1CttzuYlGNVpA7QnrmLxrsub43ClTINfGSYyHe2HWeLl5CQ==}
    engines: {node: '>= 12.0.0'}
    cpu: [arm64]
    os: [linux]

  lightningcss-linux-x64-gnu@1.30.1:
    resolution: {integrity: sha512-piWx3z4wN8J8z3+O5kO74+yr6ze/dKmPnI7vLqfSqI8bccaTGY5xiSGVIJBDd5K5BHlvVLpUB3S2YCfelyJ1bw==}
    engines: {node: '>= 12.0.0'}
    cpu: [x64]
    os: [linux]

  lightningcss-linux-x64-musl@1.30.1:
    resolution: {integrity: sha512-rRomAK7eIkL+tHY0YPxbc5Dra2gXlI63HL+v1Pdi1a3sC+tJTcFrHX+E86sulgAXeI7rSzDYhPSeHHjqFhqfeQ==}
    engines: {node: '>= 12.0.0'}
    cpu: [x64]
    os: [linux]

  lightningcss-win32-arm64-msvc@1.30.1:
    resolution: {integrity: sha512-mSL4rqPi4iXq5YVqzSsJgMVFENoa4nGTT/GjO2c0Yl9OuQfPsIfncvLrEW6RbbB24WtZ3xP/2CCmI3tNkNV4oA==}
    engines: {node: '>= 12.0.0'}
    cpu: [arm64]
    os: [win32]

  lightningcss-win32-x64-msvc@1.30.1:
    resolution: {integrity: sha512-PVqXh48wh4T53F/1CCu8PIPCxLzWyCnn/9T5W1Jpmdy5h9Cwd+0YQS6/LwhHXSafuc61/xg9Lv5OrCby6a++jg==}
    engines: {node: '>= 12.0.0'}
    cpu: [x64]
    os: [win32]

  lightningcss@1.30.1:
    resolution: {integrity: sha512-xi6IyHML+c9+Q3W0S4fCQJOym42pyurFiJUHEcEyHS0CeKzia4yZDEsLlqOFykxOdHpNy0NmvVO31vcSqAxJCg==}
    engines: {node: '>= 12.0.0'}

  locate-path@6.0.0:
    resolution: {integrity: sha512-iPZK6eYjbxRu3uB4/WZ3EsEIMJFMqAoopl3R+zuq0UjcAm/MO6KCweDgPfP3elTztoKP3KtnVHxTn2NHBSDVUw==}
    engines: {node: '>=10'}

  lodash.merge@4.6.2:
    resolution: {integrity: sha512-0KpjqXRVvrYyCsX1swR/XTK0va6VQkQM6MNo7PqW77ByjAhoARA8EfrP1N4+KlKj8YS0ZUCtRT/YUuhyYDujIQ==}

  lodash@4.17.21:
    resolution: {integrity: sha512-v2kDEe57lecTulaDIuNTPy3Ry4gLGJ6Z1O3vE1krgXZNrsQ+LFTGHVxVjcXPs17LhbZVGedAJv8XZ1tvj5FvSg==}

  loupe@3.2.0:
    resolution: {integrity: sha512-2NCfZcT5VGVNX9mSZIxLRkEAegDGBpuQZBy13desuHeVORmBDyAET4TkJr4SjqQy3A8JDofMN6LpkK8Xcm/dlw==}

  lower-case@2.0.2:
    resolution: {integrity: sha512-7fm3l3NAF9WfN6W3JOmf5drwpVqX78JtoGJ3A6W0a6ZnldM41w2fV5D490psKFTpMds8TJse/eHLFFsNHHjHgg==}

  lru-cache@10.4.3:
    resolution: {integrity: sha512-JNAzZcXrCt42VGLuYz0zfAzDfAvJWW6AfYlDBQyDV5DClI2m5sAmK+OIO7s59XfsRsWHp02jAJrRadPRGTt6SQ==}

  lru-cache@11.1.0:
    resolution: {integrity: sha512-QIXZUBJUx+2zHUdQujWejBkcD9+cs94tLn0+YL8UrCh+D5sCXZ4c7LaEH48pNwRY3MLDgqUFyhlCyjJPf1WP0A==}
    engines: {node: 20 || >=22}

  lru-cache@5.1.1:
    resolution: {integrity: sha512-KpNARQA3Iwv+jTA0utUVVbrh+Jlrr1Fv0e56GGzAFOXN7dk/FviaDW8LHmK52DlcH4WP2n6gI8vN1aesBFgo9w==}

  lz-string@1.5.0:
    resolution: {integrity: sha512-h5bgJWpxJNswbU7qCrV0tIKQCaS3blPDrqKWx+QxzuzL1zGUzij9XCWLrSLsJPu5t+eWA/ycetzYAO5IOMcWAQ==}
    hasBin: true

  magic-string@0.30.17:
    resolution: {integrity: sha512-sNPKHvyjVf7gyjwS4xGTaW/mCnF8wnjtifKBEhxfZ7E/S8tQ0rssrwGNn6q8JH/ohItJfSQp9mBtQYuTlH5QnA==}

  magicast@0.3.5:
    resolution: {integrity: sha512-L0WhttDl+2BOsybvEOLK7fW3UA0OQ0IQ2d6Zl2x/a6vVRs3bAY0ECOSHHeL5jD+SbOpOCUEi0y1DgHEn9Qn1AQ==}

  make-dir@4.0.0:
    resolution: {integrity: sha512-hXdUTZYIVOt1Ex//jAQi+wTZZpUpwBj/0QsOzqegb3rGMMeJiSEu5xLHnYfBrRV4RH2+OCSOO95Is/7x1WJ4bw==}
    engines: {node: '>=10'}

  math-intrinsics@1.1.0:
    resolution: {integrity: sha512-/IXtbwEk5HTPyEwyKX6hGkYXxM9nbj64B+ilVJnC/R6B0pH5G4V3b0pVbL7DBj4tkhBAppbQUlf6F6Xl9LHu1g==}
    engines: {node: '>= 0.4'}

  merge2@1.4.1:
    resolution: {integrity: sha512-8q7VEgMJW4J8tcfVPy8g09NcQwZdbwFEqhe/WZkoIzjn/3TGDwtOCYtXGxA3O8tPzpczCCDgv+P2P5y00ZJOOg==}
    engines: {node: '>= 8'}

  micromatch@4.0.8:
    resolution: {integrity: sha512-PXwfBhYu0hBCPw8Dn0E+WDYb7af3dSLVWKi3HGv84IdF4TyFoC0ysxFd0Goxw7nSv4T/PzEJQxsYsEiFCKo2BA==}
    engines: {node: '>=8.6'}

  mime-db@1.52.0:
    resolution: {integrity: sha512-sPU4uV7dYlvtWJxwwxHD0PuihVNiE7TyAbQ5SWxDCB9mUYvOgroQOwYQQOKPJ8CIbE+1ETVlOoK1UC2nU3gYvg==}
    engines: {node: '>= 0.6'}

  mime-types@2.1.35:
    resolution: {integrity: sha512-ZDY+bPm5zTTF+YpCrAU9nK0UgICYPT0QtT1NZWFv4s++TNkcgVaT0g6+4R2uI4MjQjzysHB1zxuWL50hzaeXiw==}
    engines: {node: '>= 0.6'}

  min-indent@1.0.1:
    resolution: {integrity: sha512-I9jwMn07Sy/IwOj3zVkVik2JTvgpaykDZEigL6Rx6N9LbMywwUSMtxET+7lVoDLLd3O3IXwJwvuuns8UB/HeAg==}
    engines: {node: '>=4'}

  minimatch@10.0.3:
    resolution: {integrity: sha512-IPZ167aShDZZUMdRk66cyQAW3qr0WzbHkPdMYa8bzZhlHhO3jALbKdxcaak7W9FfT2rZNpQuUu4Od7ILEpXSaw==}
    engines: {node: 20 || >=22}

  minimatch@3.1.2:
    resolution: {integrity: sha512-J7p63hRiAjw1NDEww1W7i37+ByIrOWO5XQQAzZ3VOcL0PNybwpfmV/N05zFAzwQ9USyEcX6t3UO+K5aqBQOIHw==}

  minimatch@9.0.5:
    resolution: {integrity: sha512-G6T0ZX48xgozx7587koeX9Ys2NYy6Gmv//P89sEte9V9whIapMNF4idKxnW2QtCcLiTWlb/wfCabAtAFWhhBow==}
    engines: {node: '>=16 || 14 >=14.17'}

  minimist@1.2.8:
    resolution: {integrity: sha512-2yyAR8qBkN3YuheJanUpWC5U3bb5osDywNB8RzDVlDwDHbocAJveqqj1u8+SVD7jkWT4yvsHCpWqqWqAxb0zCA==}

  minipass@7.1.2:
    resolution: {integrity: sha512-qOOzS1cBTWYF4BH8fVePDBOO9iptMnGUEZwNc/cMWnTV2nVLZ7VoNWEPHkYczZA0pdoA7dl6e7FL659nX9S2aw==}
    engines: {node: '>=16 || 14 >=14.17'}

  minizlib@3.0.2:
    resolution: {integrity: sha512-oG62iEk+CYt5Xj2YqI5Xi9xWUeZhDI8jjQmC5oThVH5JGCTgIjr7ciJDzC7MBzYd//WvR1OTmP5Q38Q8ShQtVA==}
    engines: {node: '>= 18'}

  mkdirp@3.0.1:
    resolution: {integrity: sha512-+NsyUUAZDmo6YVHzL/stxSu3t9YS1iljliy3BSDrXJ/dkn1KYdmtZODGGjLcc9XLgVVpH4KshHB8XmZgMhaBXg==}
    engines: {node: '>=10'}
    hasBin: true

  mrmime@2.0.1:
    resolution: {integrity: sha512-Y3wQdFg2Va6etvQ5I82yUhGdsKrcYox6p7FfL1LbK2J4V01F9TGlepTIhnK24t7koZibmg82KGglhA1XK5IsLQ==}
    engines: {node: '>=10'}

  ms@2.1.3:
    resolution: {integrity: sha512-6FlzubTLZG3J2a/NVCAleEhjzq5oxgHyaCU9yYXvcLsvoVaHJq/s5xXI6/XXP6tz7R9xAOtHnSO/tXtF3WRTlA==}

  mustache@4.2.0:
    resolution: {integrity: sha512-71ippSywq5Yb7/tVYyGbkBggbU8H3u5Rz56fH60jGFgr8uHwxs+aSKeqmluIVzM0m0kB7xQjKS6qPfd0b2ZoqQ==}
    hasBin: true

  nanoid@3.3.11:
    resolution: {integrity: sha512-N8SpfPUnUp1bK+PMYW8qSWdl9U+wwNWI4QKxOYDy9JAro3WMX7p2OeVRF9v+347pnakNevPmiHhNmZ2HbFA76w==}
    engines: {node: ^10 || ^12 || ^13.7 || ^14 || >=15.0.1}
    hasBin: true

  natural-compare@1.4.0:
    resolution: {integrity: sha512-OWND8ei3VtNC9h7V60qff3SVobHr996CTwgxubgyQYEpg290h9J0buyECNNJexkFm5sOajh5G116RYA1c8ZMSw==}

  no-case@3.0.4:
    resolution: {integrity: sha512-fgAN3jGAh+RoxUGZHTSOLJIqUc2wmoBwGR4tbpNAKmmovFoWq0OdRkb0VkldReO2a2iBT/OEulG9XSUc10r3zg==}

  node-releases@2.0.19:
    resolution: {integrity: sha512-xxOWJsBKtzAq7DY0J+DTzuz58K8e7sJbdgwkbMWQe8UYB6ekmsQ45q0M/tJDsGaZmbC+l7n57UV8Hl5tHxO9uw==}

  nodemon@3.1.10:
    resolution: {integrity: sha512-WDjw3pJ0/0jMFmyNDp3gvY2YizjLmmOUQo6DEBY+JgdvW/yQ9mEeSw6H5ythl5Ny2ytb7f9C2nIbjSxMNzbJXw==}
    engines: {node: '>=10'}
    hasBin: true

  normalize-path@3.0.0:
    resolution: {integrity: sha512-6eZs5Ls3WtCisHWp9S2GUy8dqkpGi4BVSz3GaqiE6ezub0512ESztXUwUB6C6IKbQkY2Pnb/mD4WYojCRwcwLA==}
    engines: {node: '>=0.10.0'}

  nwsapi@2.2.21:
    resolution: {integrity: sha512-o6nIY3qwiSXl7/LuOU0Dmuctd34Yay0yeuZRLFmDPrrdHpXKFndPj3hM+YEPVHYC5fx2otBx4Ilc/gyYSAUaIA==}

  ogl@1.0.11:
    resolution: {integrity: sha512-kUpC154AFfxi16pmZUK4jk3J+8zxwTWGPo03EoYA8QPbzikHoaC82n6pNTbd+oEaJonaE8aPWBlX7ad9zrqLsA==}

  on-exit-leak-free@2.1.2:
    resolution: {integrity: sha512-0eJJY6hXLGf1udHwfNftBqH+g73EU4B504nZeKpz1sYRKafAghwxEJunB2O7rDZkL4PGfsMVnTXZ2EjibbqcsA==}
    engines: {node: '>=14.0.0'}

  once@1.4.0:
    resolution: {integrity: sha512-lNaJgI+2Q5URQBkccEKHTQOPaXdUxnZZElQTZY0MFUAuaEqe1E+Nyvgdz/aIyNi6Z9MzO5dv1H8n58/GELp3+w==}

  openai@5.12.2:
    resolution: {integrity: sha512-xqzHHQch5Tws5PcKR2xsZGX9xtch+JQFz5zb14dGqlshmmDAFBFEWmeIpf7wVqWV+w7Emj7jRgkNJakyKE0tYQ==}
    hasBin: true
    peerDependencies:
      ws: ^8.18.0
      zod: ^3.23.8
    peerDependenciesMeta:
      ws:
        optional: true
      zod:
        optional: true

  openapi-types@12.1.3:
    resolution: {integrity: sha512-N4YtSYJqghVu4iek2ZUvcN/0aqH1kRDuNqzcycDxhOUpg7GdvLa2F3DgS6yBNhInhv2r/6I0Flkn7CqL8+nIcw==}

  optionator@0.9.4:
    resolution: {integrity: sha512-6IpQ7mKUxRcZNLIObR0hz7lxsapSSIYNZJwXPGeF0mTVqGKFIXj1DQcMoT22S3ROcLyY/rz0PWaWZ9ayWmad9g==}
    engines: {node: '>= 0.8.0'}

  p-finally@1.0.0:
    resolution: {integrity: sha512-LICb2p9CB7FS+0eR1oqWnHhp0FljGLZCWBE9aix0Uye9W8LTQPwMTYVGWQWIw9RdQiDg4+epXQODwIYJtSJaow==}
    engines: {node: '>=4'}

  p-limit@3.1.0:
    resolution: {integrity: sha512-TYOanM3wGwNGsZN2cVTYPArw454xnXj5qmWF1bEoAc4+cU/ol7GVh7odevjp1FNHduHc3KZMcFduxU5Xc6uJRQ==}
    engines: {node: '>=10'}

  p-locate@5.0.0:
    resolution: {integrity: sha512-LaNjtRWUBY++zB5nE/NwcaoMylSPk+S+ZHNB1TzdbMJMny6dynpAGt7X/tl/QYq3TIeE6nxHppbo2LGymrG5Pw==}
    engines: {node: '>=10'}

  p-queue@6.6.2:
    resolution: {integrity: sha512-RwFpb72c/BhQLEXIZ5K2e+AhgNVmIejGlTgiB9MzZ0e93GRvqZ7uSi0dvRF7/XIXDeNkra2fNHBxTyPDGySpjQ==}
    engines: {node: '>=8'}

  p-retry@4.6.2:
    resolution: {integrity: sha512-312Id396EbJdvRONlngUx0NydfrIQ5lsYu0znKVUzVvArzEIt08V1qhtyESbGVd1FGX7UKtiFp5uwKZdM8wIuQ==}
    engines: {node: '>=8'}

  p-timeout@3.2.0:
    resolution: {integrity: sha512-rhIwUycgwwKcP9yTOOFK/AKsAopjjCakVqLHePO3CC6Mir1Z99xT+R63jZxAT5lFZLa2inS5h+ZS2GvR99/FBg==}
    engines: {node: '>=8'}

  package-json-from-dist@1.0.1:
    resolution: {integrity: sha512-UEZIS3/by4OC8vL3P2dTXRETpebLI2NiI5vIrjaD/5UtrkFX/tNbwjTSRAGC/+7CAo2pIcBaRgWmcBBHcsaCIw==}

  parent-module@1.0.1:
    resolution: {integrity: sha512-GQ2EWRpQV8/o+Aw8YqtfZZPfNRWZYkbidE9k5rpl/hC3vtHHBfGm2Ifi6qWV+coDGkrUKZAxE3Lot5kcsRlh+g==}
    engines: {node: '>=6'}

  parse5@7.3.0:
    resolution: {integrity: sha512-IInvU7fabl34qmi9gY8XOVxhYyMyuH2xUNpb2q8/Y+7552KlejkRvqvD19nMoUW/uQGGbqNpA6Tufu5FL5BZgw==}

  pascal-case@3.1.2:
    resolution: {integrity: sha512-uWlGT3YSnK9x3BQJaOdcZwrnV6hPpd8jFH1/ucpiLRPh/2zCVJKS19E4GvYHvaCcACn3foXZ0cLB9Wrx1KGe5g==}

  path-exists@4.0.0:
    resolution: {integrity: sha512-ak9Qy5Q7jYb2Wwcey5Fpvg2KoAc/ZIhLSLOSBmRmygPsGwkVVt0fZa0qrtMz+m6tJTAHfZQ8FnmB4MG4LWy7/w==}
    engines: {node: '>=8'}

  path-key@3.1.1:
    resolution: {integrity: sha512-ojmeN0qd+y0jszEtoY48r0Peq5dwMEkIlCOu6Q5f41lfkswXuKtYrhgoTpLnyIcHm24Uhqx+5Tqm2InSwLhE6Q==}
    engines: {node: '>=8'}

  path-scurry@1.11.1:
    resolution: {integrity: sha512-Xa4Nw17FS9ApQFJ9umLiJS4orGjm7ZzwUrwamcGQuHSzDyth9boKDaycYdDcZDuqYATXw4HFXgaqWTctW/v1HA==}
    engines: {node: '>=16 || 14 >=14.18'}

  path-scurry@2.0.0:
    resolution: {integrity: sha512-ypGJsmGtdXUOeM5u93TyeIEfEhM6s+ljAhrk5vAvSx8uyY/02OvrZnA0YNGUrPXfpJMgI1ODd3nwz8Npx4O4cg==}
    engines: {node: 20 || >=22}

  pathe@1.1.2:
    resolution: {integrity: sha512-whLdWMYL2TwI08hn8/ZqAbrVemu0LNaNNJZX73O6qaIdCTfXutsLhMkjdENX0qhsQ9uIimo4/aQOmXkoon2nDQ==}

  pathval@2.0.1:
    resolution: {integrity: sha512-//nshmD55c46FuFw26xV/xFAaB5HF9Xdap7HJBBnrKdAd6/GxDBaNA1870O79+9ueg61cZLSVc+OaFlfmObYVQ==}
    engines: {node: '>= 14.16'}

  pg-int8@1.0.1:
    resolution: {integrity: sha512-WCtabS6t3c8SkpDBUlb1kjOs7l66xsGdKpIPZsg4wR+B3+u9UAum2odSsF9tnvxg80h4ZxLWMy4pRjOsFIqQpw==}
    engines: {node: '>=4.0.0'}

  pg-protocol@1.10.3:
    resolution: {integrity: sha512-6DIBgBQaTKDJyxnXaLiLR8wBpQQcGWuAESkRBX/t6OwA8YsqP+iVSiond2EDy6Y/dsGk8rh/jtax3js5NeV7JQ==}

  pg-types@2.2.0:
    resolution: {integrity: sha512-qTAAlrEsl8s4OiEQY69wDvcMIdQN6wdz5ojQiOy6YRMuynxenON0O5oCpJI6lshc6scgAY8qvJ2On/p+CXY0GA==}
    engines: {node: '>=4'}

  picocolors@1.1.1:
    resolution: {integrity: sha512-xceH2snhtb5M9liqDsmEw56le376mTZkEX/jEb/RxNFyegNul7eNslCXP9FDj/Lcu0X8KEyMceP2ntpaHrDEVA==}

  picomatch@2.3.1:
    resolution: {integrity: sha512-JU3teHTNjmE2VCGFzuY8EXzCDVwEqB2a8fsIvwaStHhAWJEeVd1o1QD80CU6+ZdEXXSLbSsuLwJjkCBWqRQUVA==}
    engines: {node: '>=8.6'}

  picomatch@4.0.3:
    resolution: {integrity: sha512-5gTmgEY/sqK6gFXLIsQNH19lWb4ebPDLA4SdLP7dsWkIXHWlG66oPuVvXSGFPppYZz8ZDZq0dYYrbHfBCVUb1Q==}
    engines: {node: '>=12'}

  pino-abstract-transport@2.0.0:
    resolution: {integrity: sha512-F63x5tizV6WCh4R6RHyi2Ml+M70DNRXt/+HANowMflpgGFMAym/VKm6G7ZOQRjqN7XbGxK1Lg9t6ZrtzOaivMw==}

  pino-pretty@13.1.1:
    resolution: {integrity: sha512-TNNEOg0eA0u+/WuqH0MH0Xui7uqVk9D74ESOpjtebSQYbNWJk/dIxCXIxFsNfeN53JmtWqYHP2OrIZjT/CBEnA==}
    hasBin: true

  pino-std-serializers@7.0.0:
    resolution: {integrity: sha512-e906FRY0+tV27iq4juKzSYPbUj2do2X2JX4EzSca1631EB2QJQUqGbDuERal7LCtOpxl6x3+nvo9NPZcmjkiFA==}

  pino@9.9.0:
    resolution: {integrity: sha512-zxsRIQG9HzG+jEljmvmZupOMDUQ0Jpj0yAgE28jQvvrdYTlEaiGwelJpdndMl/MBuRr70heIj83QyqJUWaU8mQ==}
    hasBin: true

  postcss@8.5.6:
    resolution: {integrity: sha512-3Ybi1tAuwAP9s0r1UQ2J4n5Y0G05bJkpUIO0/bI9MhwmD70S5aTWbXGBwxHrelT+XM1k6dM0pk+SwNkpTRN7Pg==}
    engines: {node: ^10 || ^12 || >=14}

  postgres-array@2.0.0:
    resolution: {integrity: sha512-VpZrUqU5A69eQyW2c5CA1jtLecCsN2U/bD6VilrFDWq5+5UIEVO7nazS3TEcHf1zuPYO/sqGvUvW62g86RXZuA==}
    engines: {node: '>=4'}

  postgres-bytea@1.0.0:
    resolution: {integrity: sha512-xy3pmLuQqRBZBXDULy7KbaitYqLcmxigw14Q5sj8QBVLqEwXfeybIKVWiqAXTlcvdvb0+xkOtDbfQMOf4lST1w==}
    engines: {node: '>=0.10.0'}

  postgres-date@1.0.7:
    resolution: {integrity: sha512-suDmjLVQg78nMK2UZ454hAG+OAW+HQPZ6n++TNDUX+L0+uUlLywnoxJKDou51Zm+zTCjrCl0Nq6J9C5hP9vK/Q==}
    engines: {node: '>=0.10.0'}

  postgres-interval@1.2.0:
    resolution: {integrity: sha512-9ZhXKM/rw350N1ovuWHbGxnGh/SNJ4cnxHiM0rxE4VN41wsg8P8zWn9hv/buK00RP4WvlOyr/RBDiptyxVbkZQ==}
    engines: {node: '>=0.10.0'}

  prelude-ls@1.2.1:
    resolution: {integrity: sha512-vkcDPrRZo1QZLbn5RLGPpg/WmIQ65qoWWhcGKf/b5eplkkarX0m9z8ppCat4mlOqUsWpyNuYgO3VRyrYHSzX5g==}
    engines: {node: '>= 0.8.0'}

  prettier@3.6.2:
    resolution: {integrity: sha512-I7AIg5boAr5R0FFtJ6rCfD+LFsWHp81dolrFD8S79U9tb8Az2nGrJncnMSnys+bpQJfRUzqs9hnA81OAA3hCuQ==}
    engines: {node: '>=14'}
    hasBin: true

  pretty-format@27.5.1:
    resolution: {integrity: sha512-Qb1gy5OrP5+zDf2Bvnzdl3jsTf1qXVMazbvCoKhtKqVs4/YK4ozX4gKQJJVyNe+cajNPn0KoC0MC3FUmaHWEmQ==}
    engines: {node: ^10.13.0 || ^12.13.0 || ^14.15.0 || >=15.0.0}

  process-warning@4.0.1:
    resolution: {integrity: sha512-3c2LzQ3rY9d0hc1emcsHhfT9Jwz0cChib/QN89oME2R451w5fy3f0afAhERFZAwrbDU43wk12d0ORBpDVME50Q==}

  process-warning@5.0.0:
    resolution: {integrity: sha512-a39t9ApHNx2L4+HBnQKqxxHNs1r7KF+Intd8Q/g1bUh6q0WIp9voPXJ/x0j+ZL45KF1pJd9+q2jLIRMfvEshkA==}

  proxy-from-env@1.1.0:
    resolution: {integrity: sha512-D+zkORCbA9f1tdWRK0RaCR3GPv50cMxcrz4X8k5LTSUD1Dkw47mKJEZQNunItRTkWwgtaUSo1RVFRIG9ZXiFYg==}

  pstree.remy@1.1.8:
    resolution: {integrity: sha512-77DZwxQmxKnu3aR542U+X8FypNzbfJ+C5XQDk3uWjWxn6151aIMGthWYRXTqT1E5oJvg+ljaa2OJi+VfvCOQ8w==}

  pump@3.0.3:
    resolution: {integrity: sha512-todwxLMY7/heScKmntwQG8CXVkWUOdYxIvY2s0VWAAMh/nd8SoYiRaKjlr7+iCs984f2P8zvrfWcDDYVb73NfA==}

  punycode@2.3.1:
    resolution: {integrity: sha512-vYt7UD1U9Wg6138shLtLOvdAu+8DsC/ilFtEVHcH+wydcSpNE20AfSOduf6MkRFahL5FY7X1oU7nKVZFtfq8Fg==}
    engines: {node: '>=6'}

  q@1.5.1:
    resolution: {integrity: sha512-kV/CThkXo6xyFEZUugw/+pIOywXcDbFYgSct5cT3gqlbkBE1SJdwy6UQoZvodiWF/ckQLZyDE/Bu1M6gVu5lVw==}
    engines: {node: '>=0.6.0', teleport: '>=0.2.0'}
    deprecated: |-
      You or someone you depend on is using Q, the JavaScript Promise library that gave JavaScript developers strong feelings about promises. They can almost certainly migrate to the native JavaScript promise now. Thank you literally everyone for joining me in this bet against the odds. Be excellent to each other.

      (For a CapTP with native promises, see @endo/eventual-send and @endo/captp)

  queue-microtask@1.2.3:
    resolution: {integrity: sha512-NuaNSa6flKT5JaSYQzJok04JzTL1CA6aGhv5rfLW3PgqA+M2ChpZQnAC8h8i4ZFkBS8X5RqkDBHA7r4hej3K9A==}

  quick-format-unescaped@4.0.4:
    resolution: {integrity: sha512-tYC1Q1hgyRuHgloV/YXs2w15unPVh8qfu/qCTfhTYamaw7fyhumKa2yGpdSo87vY32rIclj+4fWYQXUMs9EHvg==}

  react-dom@19.1.1:
    resolution: {integrity: sha512-Dlq/5LAZgF0Gaz6yiqZCf6VCcZs1ghAJyrsu84Q/GT0gV+mCxbfmKNoGRKBYMJ8IEdGPqu49YWXD02GCknEDkw==}
    peerDependencies:
      react: ^19.1.1

  react-icons@5.5.0:
    resolution: {integrity: sha512-MEFcXdkP3dLo8uumGI5xN3lDFNsRtrjbOEKDLD7yv76v4wpnEq2Lt2qeHaQOr34I/wPN3s3+N08WkQ+CW37Xiw==}
    peerDependencies:
      react: '*'

  react-is@17.0.2:
    resolution: {integrity: sha512-w2GsyukL62IJnlaff/nRegPQR94C/XXamvMWmSHRJ4y7Ts/4ocGRmTHvOs8PSE6pB3dWOrD/nueuU5sduBsQ4w==}

  react-refresh@0.17.0:
    resolution: {integrity: sha512-z6F7K9bV85EfseRCp2bzrpyQ0Gkw1uLoCel9XBVWPg/TjRj94SkJzUTGfOa4bs7iJvBWtQG0Wq7wnI0syw3EBQ==}
    engines: {node: '>=0.10.0'}

  react-router-dom@7.8.1:
    resolution: {integrity: sha512-NkgBCF3sVgCiAWIlSt89GR2PLaksMpoo3HDCorpRfnCEfdtRPLiuTf+CNXvqZMI5SJLZCLpVCvcZrTdtGW64xQ==}
    engines: {node: '>=20.0.0'}
    peerDependencies:
      react: '>=18'
      react-dom: '>=18'

  react-router@7.8.1:
    resolution: {integrity: sha512-5cy/M8DHcG51/KUIka1nfZ2QeylS4PJRs6TT8I4PF5axVsI5JUxp0hC0NZ/AEEj8Vw7xsEoD7L/6FY+zoYaOGA==}
    engines: {node: '>=20.0.0'}
    peerDependencies:
      react: '>=18'
      react-dom: '>=18'
    peerDependenciesMeta:
      react-dom:
        optional: true

  react@19.1.1:
    resolution: {integrity: sha512-w8nqGImo45dmMIfljjMwOGtbmC/mk4CMYhWIicdSflH91J9TyCyczcPFXJzrZ/ZXcgGRFeP6BU0BEJTw6tZdfQ==}
    engines: {node: '>=0.10.0'}

  readdirp@3.6.0:
    resolution: {integrity: sha512-hOS089on8RduqdbhvQ5Z37A0ESjsqz6qnRcffsMU3495FuTdqSm+7bhJ29JvIOsBDEEnan5DPu9t3To9VRlMzA==}
    engines: {node: '>=8.10.0'}

  real-require@0.2.0:
    resolution: {integrity: sha512-57frrGM/OCTLqLOAh0mhVA9VBMHd+9U7Zb2THMGdBUoZVOtGbJzjxsYGDJ3A9AYYCP4hn6y1TVbaOfzWtm5GFg==}
    engines: {node: '>= 12.13.0'}

  redent@3.0.0:
    resolution: {integrity: sha512-6tDA8g98We0zd0GvVeMT9arEOnTw9qM03L9cJXaCjrip1OO764RDBLBfrB4cwzNGDj5OA5ioymC9GkizgWJDUg==}
    engines: {node: '>=8'}

  redis@5.8.1:
    resolution: {integrity: sha512-RZjBKYX/qFF809x6vDcE5VA6L3MmiuT+BkbXbIyyyeU0lPD47V4z8qTzN+Z/kKFwpojwCItOfaItYuAjNs8pTQ==}
    engines: {node: '>= 18'}

  require-from-string@2.0.2:
    resolution: {integrity: sha512-Xf0nWe6RseziFMu+Ap9biiUbmplq6S9/p+7w7YXP/JBHhrUDDUhwa+vANyubuqfZWTveU//DYVGsDG7RKL/vEw==}
    engines: {node: '>=0.10.0'}

  resolve-from@4.0.0:
    resolution: {integrity: sha512-pb/MYmXstAkysRFx8piNI1tGFNQIFA3vkE3Gq4EuA1dF6gHp/+vgZqsCGJapvy8N3Q+4o7FwvquPJcnZ7RYy4g==}
    engines: {node: '>=4'}

  resolve-pkg-maps@1.0.0:
    resolution: {integrity: sha512-seS2Tj26TBVOC2NIc2rOe2y2ZO7efxITtLZcGSOnHHNOQ7CkiUBfw0Iw2ck6xkIhPwLhKNLS8BO+hEpngQlqzw==}

  ret@0.5.0:
    resolution: {integrity: sha512-I1XxrZSQ+oErkRR4jYbAyEEu2I0avBvvMM5JN+6EBprOGRCs63ENqZ3vjavq8fBw2+62G5LF5XelKwuJpcvcxw==}
    engines: {node: '>=10'}

  retry@0.13.1:
    resolution: {integrity: sha512-XQBQ3I8W1Cge0Seh+6gjj03LbmRFWuoszgK9ooCpwYIrhhoO80pfq4cUkU5DkknwfOfFteRwlZ56PYOGYyFWdg==}
    engines: {node: '>= 4'}

  reusify@1.1.0:
    resolution: {integrity: sha512-g6QUff04oZpHs0eG5p83rFLhHeV00ug/Yf9nZM6fLeUrPguBTkTQOdpAWWspMh55TZfVQDPaN3NQJfbVRAxdIw==}
    engines: {iojs: '>=1.0.0', node: '>=0.10.0'}

  rfdc@1.4.1:
    resolution: {integrity: sha512-q1b3N5QkRUWUl7iyylaaj3kOpIT0N2i9MqIEQXP73GVsN9cw3fdx8X63cEmWhJGi2PPCF23Ijp7ktmd39rawIA==}

  rollup@4.46.3:
    resolution: {integrity: sha512-RZn2XTjXb8t5g13f5YclGoilU/kwT696DIkY3sywjdZidNSi3+vseaQov7D7BZXVJCPv3pDWUN69C78GGbXsKw==}
    engines: {node: '>=18.0.0', npm: '>=8.0.0'}
    hasBin: true

  rrweb-cssom@0.8.0:
    resolution: {integrity: sha512-guoltQEx+9aMf2gDZ0s62EcV8lsXR+0w8915TC3ITdn2YueuNjdAYh/levpU9nFaoChh9RUS5ZdQMrKfVEN9tw==}

  run-parallel@1.2.0:
    resolution: {integrity: sha512-5l4VyZR86LZ/lDxZTR6jqL8AFE2S0IFLMP26AbjsLVADxHdhB/c0GUsH+y39UfCi3dzz8OlQuPmnaJOMoDHQBA==}

  safe-regex2@5.0.0:
    resolution: {integrity: sha512-YwJwe5a51WlK7KbOJREPdjNrpViQBI3p4T50lfwPuDhZnE3XGVTlGvi+aolc5+RvxDD6bnUmjVsU9n1eboLUYw==}

  safe-stable-stringify@2.5.0:
    resolution: {integrity: sha512-b3rppTKm9T+PsVCBEOUR46GWI7fdOs00VKZ1+9c1EWDaDMvjQc6tUwuFyIprgGgTcWoVHSKrU8H31ZHA2e0RHA==}
    engines: {node: '>=10'}

  safer-buffer@2.1.2:
    resolution: {integrity: sha512-YZo3K82SD7Riyi0E1EQPojLz7kpepnSQI9IyPbHHg1XXXevb5dJI7tpyN2ADxGcQbHG7vcyRHk0cbwqcQriUtg==}

  saxes@6.0.0:
    resolution: {integrity: sha512-xAg7SOnEhrm5zI3puOOKyy1OMcMlIJZYNJY7xLBwSze0UjhPLnWfj2GF2EpT0jmzaJKIWKHLsaSSajf35bcYnA==}
    engines: {node: '>=v12.22.7'}

  scheduler@0.26.0:
    resolution: {integrity: sha512-NlHwttCI/l5gCPR3D1nNXtWABUmBwvZpEQiD4IXSbIDq8BzLIK/7Ir5gTFSGZDUu37K5cMNp0hFtzO38sC7gWA==}

  secure-json-parse@3.0.2:
    resolution: {integrity: sha512-H6nS2o8bWfpFEV6U38sOSjS7bTbdgbCGU9wEM6W14P5H0QOsz94KCusifV44GpHDTu2nqZbuDNhTzu+mjDSw1w==}

  secure-json-parse@4.0.0:
    resolution: {integrity: sha512-dxtLJO6sc35jWidmLxo7ij+Eg48PM/kleBsxpC8QJE0qJICe+KawkDQmvCMZUr9u7WKVHgMW6vy3fQ7zMiFZMA==}

  semver@6.3.1:
    resolution: {integrity: sha512-BR7VvDCVHO+q2xBEWskxS6DJE1qRnb7DxzUrogb71CWoSficBxYsiAGd+Kl0mmq/MprG9yArRkyrQxTO6XjMzA==}
    hasBin: true

  semver@7.7.2:
    resolution: {integrity: sha512-RF0Fw+rO5AMf9MAyaRXI4AV0Ulj5lMHqVxxdSgiVbixSCXoEmmX/jk0CuJw4+3SqroYO9VoUh+HcuJivvtJemA==}
    engines: {node: '>=10'}
    hasBin: true

  set-cookie-parser@2.7.1:
    resolution: {integrity: sha512-IOc8uWeOZgnb3ptbCURJWNjWUPcO3ZnTTdzsurqERrP6nPyv+paC55vJM0LpOlT2ne+Ix+9+CRG1MNLlyZ4GjQ==}

  shebang-command@2.0.0:
    resolution: {integrity: sha512-kHxr2zZpYtdmrN1qDjrrX/Z1rR1kG8Dx+gkpK1G4eXmvXswmcE1hTWBWYUzlraYw1/yZp6YuDY77YtvbN0dmDA==}
    engines: {node: '>=8'}

  shebang-regex@3.0.0:
    resolution: {integrity: sha512-7++dFhtcx3353uBaq8DDR4NuxBetBzC7ZQOhmTQInHEd6bSrXdiEyzCvG07Z44UYdLShWUyXt5M/yhz8ekcb1A==}
    engines: {node: '>=8'}

  shell-quote@1.8.3:
    resolution: {integrity: sha512-ObmnIF4hXNg1BqhnHmgbDETF8dLPCggZWBjkQfhZpbszZnYur5DUljTcCHii5LC3J5E0yeO/1LIMyH+UvHQgyw==}
    engines: {node: '>= 0.4'}

  siginfo@2.0.0:
    resolution: {integrity: sha512-ybx0WO1/8bSBLEWXZvEd7gMW3Sn3JFlW3TvX1nREbDLRNQNaeNN8WK0meBwPdAaOI7TtRRRJn/Es1zhrrCHu7g==}

  signal-exit@4.1.0:
    resolution: {integrity: sha512-bzyZ1e88w9O1iNJbKnOlvYTrWPDl46O1bG0D3XInv+9tkPrxrN8jUUTiFlDkkmKWgn1M6CfIA13SuGqOa9Korw==}
    engines: {node: '>=14'}

  simple-update-notifier@2.0.0:
    resolution: {integrity: sha512-a2B9Y0KlNXl9u/vsW6sTIu9vGEpfKu2wRV6l1H3XEas/0gUIzGzBoP/IouTcUQbm9JWZLH3COxyn03TYlFax6w==}
    engines: {node: '>=10'}

  simple-wcswidth@1.1.2:
    resolution: {integrity: sha512-j7piyCjAeTDSjzTSQ7DokZtMNwNlEAyxqSZeCS+CXH7fJ4jx3FuJ/mTW3mE+6JLs4VJBbcll0Kjn+KXI5t21Iw==}

  sirv@3.0.1:
    resolution: {integrity: sha512-FoqMu0NCGBLCcAkS1qA+XJIQTR6/JHfQXl+uGteNCQ76T91DMUjPa9xfmeqMY3z80nLSg9yQmNjK0Px6RWsH/A==}
    engines: {node: '>=18'}

  sonic-boom@4.2.0:
    resolution: {integrity: sha512-INb7TM37/mAcsGmc9hyyI6+QR3rR1zVRu36B0NeGXKnOOLiZOfER5SA+N7X7k3yUYRzLWafduTDvJAfDswwEww==}

  source-map-js@1.2.1:
    resolution: {integrity: sha512-UXWMKhLOwVKb728IUtQPXxfYU+usdybtUrK/8uGE8CQMvrhOpwvzDBwj0QhSL7MQc7vIsISBG8VQ8+IDQxpfQA==}
    engines: {node: '>=0.10.0'}

  source-map-support@0.5.21:
    resolution: {integrity: sha512-uBHU3L3czsIyYXKX88fdrGovxdSCoTGDRZ6SYXtSRxLZUzHg5P/66Ht6uoUlHu9EZod+inXhKo3qQgwXUT/y1w==}

  source-map@0.6.1:
    resolution: {integrity: sha512-UjgapumWlbMhkBgzT7Ykc5YXUT46F0iKu8SGXq0bcwP5dz/h0Plj6enJqjz1Zbq2l5WaqYnrVbwWOWMyF3F47g==}
    engines: {node: '>=0.10.0'}

  split2@4.2.0:
    resolution: {integrity: sha512-UcjcJOWknrNkF6PLX83qcHM6KHgVKNkV62Y8a5uYDVv9ydGQVwAHMKqHdJje1VTWpljG0WYpCDhrCdAOYH4TWg==}
    engines: {node: '>= 10.x'}

  stackback@0.0.2:
    resolution: {integrity: sha512-1XMJE5fQo1jGH6Y/7ebnwPOBEkIEnT4QF32d5R1+VXdXveM0IBMJt8zfaxX1P3QhVwrYe+576+jkANtSS2mBbw==}

  std-env@3.9.0:
    resolution: {integrity: sha512-UGvjygr6F6tpH7o2qyqR6QYpwraIjKSdtzyBdyytFOHmPZY917kwdwLG0RbOjWOnKmnm3PeHjaoLLMie7kPLQw==}

  string-width@4.2.3:
    resolution: {integrity: sha512-wKyQRQpjJ0sIp62ErSZdGsjMJWsap5oRNihHhu6G7JVO/9jIB6UyevL+tXuOqrng8j/cxKTWyWUwvSTriiZz/g==}
    engines: {node: '>=8'}

  string-width@5.1.2:
    resolution: {integrity: sha512-HnLOCR3vjcY8beoNLtcjZ5/nxn2afmME6lhrDrebokqMap+XbeW8n9TXpPDOqdGK5qcI3oT0GKTW6wC7EMiVqA==}
    engines: {node: '>=12'}

  strip-ansi@6.0.1:
    resolution: {integrity: sha512-Y38VPSHcqkFrCpFnQ9vuSXmquuv5oXOKpGeT6aGrr3o3Gc9AlVa6JBfUSOCnbxGGZF+/0ooI7KrPuUSztUdU5A==}
    engines: {node: '>=8'}

  strip-ansi@7.1.0:
    resolution: {integrity: sha512-iq6eVVI64nQQTRYq2KtEg2d2uU7LElhTJwsH4YzIHZshxlgZms/wIc4VoDQTlG/IvVIrBKG06CrZnp0qv7hkcQ==}
    engines: {node: '>=12'}

  strip-indent@3.0.0:
    resolution: {integrity: sha512-laJTa3Jb+VQpaC6DseHhF7dXVqHTfJPCRDaEbid/drOhgitgYku/letMUqOXFoWV0zIIUbjpdH2t+tYj4bQMRQ==}
    engines: {node: '>=8'}

  strip-json-comments@3.1.1:
    resolution: {integrity: sha512-6fPc+R4ihwqP6N/aIv2f1gMH8lOVtWQHoqC4yK6oSDVVocumAsfCqjkXnqiYMhmMwS/mEHLp7Vehlt3ql6lEig==}
    engines: {node: '>=8'}

  strip-json-comments@5.0.3:
    resolution: {integrity: sha512-1tB5mhVo7U+ETBKNf92xT4hrQa3pm0MZ0PQvuDnWgAAGHDsfp4lPSpiS6psrSiet87wyGPh9ft6wmhOMQ0hDiw==}
    engines: {node: '>=14.16'}

  supports-color@5.5.0:
    resolution: {integrity: sha512-QjVjwdXIt408MIiAqCX4oUKsgU2EqAGzs2Ppkm4aQYbjm+ZEWEcW4SfFNTr4uMNZma0ey4f5lgLrkB0aX0QMow==}
    engines: {node: '>=4'}

  supports-color@7.2.0:
    resolution: {integrity: sha512-qpCAvRl9stuOHveKsn7HncJRvv501qIacKzQlO/+Lwxc9+0q2wLyv4Dfvt80/DPn2pqOBsJdDiogXGR9+OvwRw==}
    engines: {node: '>=8'}

  symbol-tree@3.2.4:
    resolution: {integrity: sha512-9QNk5KwDF+Bvz+PyObkmSYjI5ksVUYtjW7AU22r2NKcfLJcXp96hkDWU3+XndOsUb+AQ9QhfzfCT2O+CNWT5Tw==}

  tailwindcss@4.1.12:
    resolution: {integrity: sha512-DzFtxOi+7NsFf7DBtI3BJsynR+0Yp6etH+nRPTbpWnS2pZBaSksv/JGctNwSWzbFjp0vxSqknaUylseZqMDGrA==}

  tapable@2.2.2:
    resolution: {integrity: sha512-Re10+NauLTMCudc7T5WLFLAwDhQ0JWdrMK+9B2M8zR5hRExKmsRDCBA7/aV/pNJFltmBFO5BAMlQFi/vq3nKOg==}
    engines: {node: '>=6'}

  tar@7.4.3:
    resolution: {integrity: sha512-5S7Va8hKfV7W5U6g3aYxXmlPoZVAwUMy9AOKyF2fVuZa2UD3qZjg578OrLRt8PcNN1PleVaL/5/yYATNL0ICUw==}
    engines: {node: '>=18'}

  test-exclude@7.0.1:
    resolution: {integrity: sha512-pFYqmTw68LXVjeWJMST4+borgQP2AyMNbg1BpZh9LbyhUeNkeaPF9gzfPGUAnSMV3qPYdWUwDIjjCLiSDOl7vg==}
    engines: {node: '>=18'}

  thread-stream@3.1.0:
    resolution: {integrity: sha512-OqyPZ9u96VohAyMfJykzmivOrY2wfMSf3C5TtFJVgN+Hm6aj+voFhlK+kZEIv2FBh1X6Xp3DlnCOfEQ3B2J86A==}

  tinybench@2.9.0:
    resolution: {integrity: sha512-0+DUvqWMValLmha6lr4kD8iAMK1HzV0/aKnCtWb9v9641TnP/MFb7Pc2bxoxQjTXAErryXVgUOfv2YqNllqGeg==}

  tinyexec@0.3.2:
    resolution: {integrity: sha512-KQQR9yN7R5+OSwaK0XQoj22pwHoTlgYqmUscPYoknOoWCWfj/5/ABTMRi69FrKU5ffPVh5QcFikpWJI/P1ocHA==}

  tinyglobby@0.2.14:
    resolution: {integrity: sha512-tX5e7OM1HnYr2+a2C/4V0htOcSQcoSTH9KgJnVvNm5zm/cyEWKJ7j7YutsH9CxMdtOkkLFy2AHrMci9IM8IPZQ==}
    engines: {node: '>=12.0.0'}

  tinypool@1.1.1:
    resolution: {integrity: sha512-Zba82s87IFq9A9XmjiX5uZA/ARWDrB03OHlq+Vw1fSdt0I+4/Kutwy8BP4Y/y/aORMo61FQ0vIb5j44vSo5Pkg==}
    engines: {node: ^18.0.0 || >=20.0.0}

  tinyrainbow@1.2.0:
    resolution: {integrity: sha512-weEDEq7Z5eTHPDh4xjX789+fHfF+P8boiFB+0vbWzpbnbsEr/GRaohi/uMKxg8RZMXnl1ItAi/IUHWMsjDV7kQ==}
    engines: {node: '>=14.0.0'}

  tinyspy@3.0.2:
    resolution: {integrity: sha512-n1cw8k1k0x4pgA2+9XrOkFydTerNcJ1zWCO5Nn9scWHTD+5tp8dghT2x1uduQePZTZgd3Tupf+x9BxJjeJi77Q==}
    engines: {node: '>=14.0.0'}

  tldts-core@6.1.86:
    resolution: {integrity: sha512-Je6p7pkk+KMzMv2XXKmAE3McmolOQFdxkKw0R8EYNr7sELW46JqnNeTX8ybPiQgvg1ymCoF8LXs5fzFaZvJPTA==}

  tldts@6.1.86:
    resolution: {integrity: sha512-WMi/OQ2axVTf/ykqCQgXiIct+mSQDFdH2fkwhPwgEwvJ1kSzZRiinb0zF2Xb8u4+OqPChmyI6MEu4EezNJz+FQ==}
    hasBin: true

  to-regex-range@5.0.1:
    resolution: {integrity: sha512-65P7iz6X5yEr1cwcgvQxbbIw7Uk3gOy5dIdtZ4rDveLqhrdJP+Li/Hx6tyK0NEb+2GCyneCMJiGqrADCSNk8sQ==}
    engines: {node: '>=8.0'}

  toad-cache@3.7.0:
    resolution: {integrity: sha512-/m8M+2BJUpoJdgAHoG+baCwBT+tf2VraSfkBgl0Y00qIWt41DJ8R5B8nsEw0I58YwF5IZH6z24/2TobDKnqSWw==}
    engines: {node: '>=12'}

  totalist@3.0.1:
    resolution: {integrity: sha512-sf4i37nQ2LBx4m3wB74y+ubopq6W/dIzXg0FDGjsYnZHVa1Da8FH853wlL2gtUhg+xJXjfk3kUZS3BRoQeoQBQ==}
    engines: {node: '>=6'}

  touch@3.1.1:
    resolution: {integrity: sha512-r0eojU4bI8MnHr8c5bNo7lJDdI2qXlWWJk6a9EAFG7vbhTjElYhBVS3/miuE0uOuoLdb8Mc/rVfsmm6eo5o9GA==}
    hasBin: true

  tough-cookie@5.1.2:
    resolution: {integrity: sha512-FVDYdxtnj0G6Qm/DhNPSb8Ju59ULcup3tuJxkFb5K8Bv2pUXILbf0xZWU8PX8Ov19OXljbUyveOFwRMwkXzO+A==}
    engines: {node: '>=16'}

  tr46@5.1.1:
    resolution: {integrity: sha512-hdF5ZgjTqgAntKkklYw0R03MG2x/bSzTtkxmIRw/sTNV8YXsCJ1tfLAX23lhxhHJlEf3CRCOCGGWw3vI3GaSPw==}
    engines: {node: '>=18'}

  ts-api-utils@2.1.0:
    resolution: {integrity: sha512-CUgTZL1irw8u29bzrOD/nH85jqyc74D6SshFgujOIA7osm2Rz7dYH77agkx7H4FBNxDq7Cjf+IjaX/8zwFW+ZQ==}
    engines: {node: '>=18.12'}
    peerDependencies:
      typescript: '>=4.8.4'

  tslib@2.8.1:
    resolution: {integrity: sha512-oJFu94HQb+KVduSUQL7wnpmqnfmLsOA/nAh6b6EH0wCEoK0/mPeXU6c3wKDV83MkOuHPRHtSXKKU99IBazS/2w==}

  tsx@4.20.4:
    resolution: {integrity: sha512-yyxBKfORQ7LuRt/BQKBXrpcq59ZvSW0XxwfjAt3w2/8PmdxaFzijtMhTawprSHhpzeM5BgU2hXHG3lklIERZXg==}
    engines: {node: '>=18.0.0'}
    hasBin: true

  turbo-darwin-64@2.5.6:
    resolution: {integrity: sha512-3C1xEdo4aFwMJAPvtlPqz1Sw/+cddWIOmsalHFMrsqqydcptwBfu26WW2cDm3u93bUzMbBJ8k3zNKFqxJ9ei2A==}
    cpu: [x64]
    os: [darwin]

  turbo-darwin-arm64@2.5.6:
    resolution: {integrity: sha512-LyiG+rD7JhMfYwLqB6k3LZQtYn8CQQUePbpA8mF/hMLPAekXdJo1g0bUPw8RZLwQXUIU/3BU7tXENvhSGz5DPA==}
    cpu: [arm64]
    os: [darwin]

  turbo-linux-64@2.5.6:
    resolution: {integrity: sha512-GOcUTT0xiT/pSnHL4YD6Yr3HreUhU8pUcGqcI2ksIF9b2/r/kRHwGFcsHgpG3+vtZF/kwsP0MV8FTlTObxsYIA==}
    cpu: [x64]
    os: [linux]

  turbo-linux-arm64@2.5.6:
    resolution: {integrity: sha512-10Tm15bruJEA3m0V7iZcnQBpObGBcOgUcO+sY7/2vk1bweW34LMhkWi8svjV9iDF68+KJDThnYDlYE/bc7/zzQ==}
    cpu: [arm64]
    os: [linux]

  turbo-windows-64@2.5.6:
    resolution: {integrity: sha512-FyRsVpgaj76It0ludwZsNN40ytHN+17E4PFJyeliBEbxrGTc5BexlXVpufB7XlAaoaZVxbS6KT8RofLfDRyEPg==}
    cpu: [x64]
    os: [win32]

  turbo-windows-arm64@2.5.6:
    resolution: {integrity: sha512-j/tWu8cMeQ7HPpKri6jvKtyXg9K1gRyhdK4tKrrchH8GNHscPX/F71zax58yYtLRWTiK04zNzPcUJuoS0+v/+Q==}
    cpu: [arm64]
    os: [win32]

  turbo@2.5.6:
    resolution: {integrity: sha512-gxToHmi9oTBNB05UjUsrWf0OyN5ZXtD0apOarC1KIx232Vp3WimRNy3810QzeNSgyD5rsaIDXlxlbnOzlouo+w==}
    hasBin: true

  type-check@0.4.0:
    resolution: {integrity: sha512-XleUoc9uwGXqjWwXaUTZAmzMcFZ5858QA2vvx1Ur5xIcixXIP+8LnFDgRplU30us6teqdlskFfu+ae4K79Ooew==}
    engines: {node: '>= 0.8.0'}

  typescript@5.9.2:
    resolution: {integrity: sha512-CWBzXQrc/qOkhidw1OzBTQuYRbfyxDXJMVJ1XNwUHGROVmuaeiEm3OslpZ1RV96d7SKKjZKrSJu3+t/xlw3R9A==}
    engines: {node: '>=14.17'}
    hasBin: true

  undefsafe@2.0.5:
    resolution: {integrity: sha512-WxONCrssBM8TSPRqN5EmsjVrsv4A8X12J4ArBiiayv3DyyG3ZlIg6yysuuSYdZsVz3TKcTg2fd//Ujd4CHV1iA==}

  undici-types@6.21.0:
    resolution: {integrity: sha512-iwDZqg0QAGrg9Rav5H4n0M64c3mkR59cJ6wQp+7C4nI0gsmExaedaYLNO44eT4AtBBwjbTiGPMlt2Md0T9H9JQ==}

  update-browserslist-db@1.1.3:
    resolution: {integrity: sha512-UxhIZQ+QInVdunkDAaiazvvT/+fXL5Osr0JZlJulepYu6Jd7qJtDZjlur0emRlT71EN3ScPoE7gvsuIKKNavKw==}
    hasBin: true
    peerDependencies:
      browserslist: '>= 4.21.0'

  uri-js@4.4.1:
    resolution: {integrity: sha512-7rKUyy33Q1yc98pQ1DAmLtwX109F7TIfWlW1Ydo8Wl1ii1SeHieeh0HHfPeL2fMXK6z0s8ecKs9frCuLJvndBg==}

  uuid@10.0.0:
    resolution: {integrity: sha512-8XkAphELsDnEGrDxUOHB3RGvXz6TeuYSGEZBOjtTtPm2lwhGBjLgOzLHB63IUWfBpNucQjND6d3AOudO+H3RWQ==}
    hasBin: true

  uuid@11.1.0:
    resolution: {integrity: sha512-0/A9rDy9P7cJ+8w1c9WD9V//9Wj15Ce2MPz8Ri6032usz+NfePxx5AcN3bN+r6ZL6jEo066/yNYB3tn4pQEx+A==}
    hasBin: true

  vite-node@2.1.9:
    resolution: {integrity: sha512-AM9aQ/IPrW/6ENLQg3AGY4K1N2TGZdR5e4gu/MmmR2xR3Ll1+dib+nook92g4TV3PXVyeyxdWwtaCAiUL0hMxA==}
    engines: {node: ^18.0.0 || >=20.0.0}
    hasBin: true

  vite@5.4.19:
    resolution: {integrity: sha512-qO3aKv3HoQC8QKiNSTuUM1l9o/XX3+c+VTgLHbJWHZGeTPVAg2XwazI9UWzoxjIJCGCV2zU60uqMzjeLZuULqA==}
    engines: {node: ^18.0.0 || >=20.0.0}
    hasBin: true
    peerDependencies:
      '@types/node': ^18.0.0 || >=20.0.0
      less: '*'
      lightningcss: ^1.21.0
      sass: '*'
      sass-embedded: '*'
      stylus: '*'
      sugarss: '*'
      terser: ^5.4.0
    peerDependenciesMeta:
      '@types/node':
        optional: true
      less:
        optional: true
      lightningcss:
        optional: true
      sass:
        optional: true
      sass-embedded:
        optional: true
      stylus:
        optional: true
      sugarss:
        optional: true
      terser:
        optional: true

  vite@7.1.3:
    resolution: {integrity: sha512-OOUi5zjkDxYrKhTV3V7iKsoS37VUM7v40+HuwEmcrsf11Cdx9y3DIr2Px6liIcZFwt3XSRpQvFpL3WVy7ApkGw==}
    engines: {node: ^20.19.0 || >=22.12.0}
    hasBin: true
    peerDependencies:
      '@types/node': ^20.19.0 || >=22.12.0
      jiti: '>=1.21.0'
      less: ^4.0.0
      lightningcss: ^1.21.0
      sass: ^1.70.0
      sass-embedded: ^1.70.0
      stylus: '>=0.54.8'
      sugarss: ^5.0.0
      terser: ^5.16.0
      tsx: ^4.8.1
      yaml: ^2.4.2
    peerDependenciesMeta:
      '@types/node':
        optional: true
      jiti:
        optional: true
      less:
        optional: true
      lightningcss:
        optional: true
      sass:
        optional: true
      sass-embedded:
        optional: true
      stylus:
        optional: true
      sugarss:
        optional: true
      terser:
        optional: true
      tsx:
        optional: true
      yaml:
        optional: true

  vitest@2.1.9:
    resolution: {integrity: sha512-MSmPM9REYqDGBI8439mA4mWhV5sKmDlBKWIYbA3lRb2PTHACE0mgKwA8yQ2xq9vxDTuk4iPrECBAEW2aoFXY0Q==}
    engines: {node: ^18.0.0 || >=20.0.0}
    hasBin: true
    peerDependencies:
      '@edge-runtime/vm': '*'
      '@types/node': ^18.0.0 || >=20.0.0
      '@vitest/browser': 2.1.9
      '@vitest/ui': 2.1.9
      happy-dom: '*'
      jsdom: '*'
    peerDependenciesMeta:
      '@edge-runtime/vm':
        optional: true
      '@types/node':
        optional: true
      '@vitest/browser':
        optional: true
      '@vitest/ui':
        optional: true
      happy-dom:
        optional: true
      jsdom:
        optional: true

  w3c-xmlserializer@5.0.0:
    resolution: {integrity: sha512-o8qghlI8NZHU1lLPrpi2+Uq7abh4GGPpYANlalzWxyWteJOCsr/P+oPBA49TOLu5FTZO4d3F9MnWJfiMo4BkmA==}
    engines: {node: '>=18'}

  webidl-conversions@7.0.0:
    resolution: {integrity: sha512-VwddBukDzu71offAQR975unBIGqfKZpM+8ZX6ySk8nYhVoo5CYaZyzt3YBvYtRtO+aoGlqxPg/B87NGVZ/fu6g==}
    engines: {node: '>=12'}

  whatwg-encoding@3.1.1:
    resolution: {integrity: sha512-6qN4hJdMwfYBtE3YBTTHhoeuUrDBPZmbQaxWAqSALV/MeEnR5z1xd8UKud2RAkFoPkmB+hli1TZSnyi84xz1vQ==}
    engines: {node: '>=18'}

  whatwg-mimetype@4.0.0:
    resolution: {integrity: sha512-QaKxh0eNIi2mE9p2vEdzfagOKHCcj1pJ56EEHGQOVxp8r9/iszLUUV7v89x9O1p/T+NlTM5W7jW6+cz4Fq1YVg==}
    engines: {node: '>=18'}

  whatwg-url@14.2.0:
    resolution: {integrity: sha512-De72GdQZzNTUBBChsXueQUnPKDkg/5A5zp7pFDuQAj5UFoENpiACU0wlCvzpAGnTkj++ihpKwKyYewn/XNUbKw==}
    engines: {node: '>=18'}

  which@2.0.2:
    resolution: {integrity: sha512-BLI3Tl1TW3Pvl70l3yq3Y64i+awpwXqsGBYWkkqMtnbXgrMD+yj7rhW0kuEDxzJaYXGjEW5ogapKNMEKNMjibA==}
    engines: {node: '>= 8'}
    hasBin: true

  which@4.0.0:
    resolution: {integrity: sha512-GlaYyEb07DPxYCKhKzplCWBJtvxZcZMrL+4UkrTSJHHPyZU4mYYTv3qaOe77H7EODLSSopAUFAc6W8U4yqvscg==}
    engines: {node: ^16.13.0 || >=18.0.0}
    hasBin: true

  why-is-node-running@2.3.0:
    resolution: {integrity: sha512-hUrmaWBdVDcxvYqnyh09zunKzROWjbZTiNy8dBEjkS7ehEDQibXJ7XvlmtbwuTclUiIyN+CyXQD4Vmko8fNm8w==}
    engines: {node: '>=8'}
    hasBin: true

  word-wrap@1.2.5:
    resolution: {integrity: sha512-BN22B5eaMMI9UMtjrGd5g5eCYPpCPDUy0FJXbYsaT5zYxjFOckS53SQDE3pWkVoWpHXVb3BrYcEN4Twa55B5cA==}
    engines: {node: '>=0.10.0'}

  wrap-ansi@7.0.0:
    resolution: {integrity: sha512-YVGIj2kamLSTxw6NsZjoBxfSwsn0ycdesmc4p+Q21c5zPuZ1pl+NfxVdxPtdHvmNVOQ6XSYG4AUtyt/Fi7D16Q==}
    engines: {node: '>=10'}

  wrap-ansi@8.1.0:
    resolution: {integrity: sha512-si7QWI6zUMq56bESFvagtmzMdGOtoxfR+Sez11Mobfc7tm+VkUckk9bW2UeffTGVUbOksxmSw0AA2gs8g71NCQ==}
    engines: {node: '>=12'}

  wrappy@1.0.2:
    resolution: {integrity: sha512-l4Sp/DRseor9wL6EvV2+TuQn63dMkPjZ/sp9XkghTEbV9KlPS1xUsZ3u7/IQO4wxtcFB4bgpQPRcR3QCvezPcQ==}

  ws@8.18.3:
    resolution: {integrity: sha512-PEIGCY5tSlUt50cqyMXfCzX+oOPqN0vuGqWzbcJ2xvnkzkq46oOpz7dQaTDBdfICb4N14+GARUDw2XV2N4tvzg==}
    engines: {node: '>=10.0.0'}
    peerDependencies:
      bufferutil: ^4.0.1
      utf-8-validate: '>=5.0.2'
    peerDependenciesMeta:
      bufferutil:
        optional: true
      utf-8-validate:
        optional: true

  xml-name-validator@5.0.0:
    resolution: {integrity: sha512-EvGK8EJ3DhaHfbRlETOWAS5pO9MZITeauHKJyb8wyajUfQUenkIg2MvLDTZ4T/TgIcm3HU0TFBgWWboAZ30UHg==}
    engines: {node: '>=18'}

  xmlchars@2.2.0:
    resolution: {integrity: sha512-JZnDKK8B0RCDw84FNdDAIpZK+JuJw+s7Lz8nksI7SIuU3UXJJslUthsi+uWBUYOwPFwW7W7PRLRfUKpxjtjFCw==}

  xtend@4.0.2:
    resolution: {integrity: sha512-LKYU1iAXJXUgAXn9URjiu+MWhyUXHsvfp7mcuYm9dSUKK0/CjtrUwFAxD82/mCWbtLsGjFIad0wIsod4zrTAEQ==}
    engines: {node: '>=0.4'}

  yallist@3.1.1:
    resolution: {integrity: sha512-a4UGQaWPH59mOXUYnAG2ewncQS4i4F43Tv3JoAM+s2VDAmS9NsK8GpDMLrCHPksFT7h3K6TOoUNn2pb7RoXx4g==}

  yallist@5.0.0:
    resolution: {integrity: sha512-YgvUTfwqyc7UXVMrB+SImsVYSmTS8X/tSrtdNZMImM+n7+QTriRXyXim0mBrTXNeqzVF0KWGgHPeiyViFFrNDw==}
    engines: {node: '>=18'}

  yaml@2.8.1:
    resolution: {integrity: sha512-lcYcMxX2PO9XMGvAJkJ3OsNMw+/7FKes7/hgerGUYWIoWu5j/+YQqcZr5JnPZWzOsEBgMbSbiSTn/dv/69Mkpw==}
    engines: {node: '>= 14.6'}
    hasBin: true

  yocto-queue@0.1.0:
    resolution: {integrity: sha512-rVksvsnNCdJ/ohGc6xgPwyN8eheCxsiLM8mxuE/t/mOVqJewPuO1miLpTHQiRgTKCLexL4MeAFVagts7HmNZ2Q==}
    engines: {node: '>=10'}

  zod-to-json-schema@3.24.6:
    resolution: {integrity: sha512-h/z3PKvcTcTetyjl1fkj79MHNEjm+HpD6NXheWjzOekY7kV+lwDYnHw+ivHkijnCSMz1yJaWBD9vu/Fcmk+vEg==}
    peerDependencies:
      zod: ^3.24.1

  zod@3.25.76:
    resolution: {integrity: sha512-gzUt/qt81nXsFGKIFcC3YnfEAx5NkunCfnDlvuBSSFS02bcXu4Lmea0AFIUwbLWxWPx3d9p8S5QoaujKcNQxcQ==}

  zod@4.0.17:
    resolution: {integrity: sha512-1PHjlYRevNxxdy2JZ8JcNAw7rX8V9P1AKkP+x/xZfxB0K5FYfuV+Ug6P/6NVSR2jHQ+FzDDoDHS04nYUsOIyLQ==}

snapshots:

  '@adobe/css-tools@4.4.4': {}

  '@ampproject/remapping@2.3.0':
    dependencies:
      '@jridgewell/gen-mapping': 0.3.13
      '@jridgewell/trace-mapping': 0.3.30

  '@asamuzakjp/css-color@3.2.0':
    dependencies:
      '@csstools/css-calc': 2.1.4(@csstools/css-parser-algorithms@3.0.5(@csstools/css-tokenizer@3.0.4))(@csstools/css-tokenizer@3.0.4)
      '@csstools/css-color-parser': 3.0.10(@csstools/css-parser-algorithms@3.0.5(@csstools/css-tokenizer@3.0.4))(@csstools/css-tokenizer@3.0.4)
      '@csstools/css-parser-algorithms': 3.0.5(@csstools/css-tokenizer@3.0.4)
      '@csstools/css-tokenizer': 3.0.4
      lru-cache: 10.4.3

  '@babel/code-frame@7.27.1':
    dependencies:
      '@babel/helper-validator-identifier': 7.27.1
      js-tokens: 4.0.0
      picocolors: 1.1.1

  '@babel/compat-data@7.28.0': {}

  '@babel/core@7.28.3':
    dependencies:
      '@ampproject/remapping': 2.3.0
      '@babel/code-frame': 7.27.1
      '@babel/generator': 7.28.3
      '@babel/helper-compilation-targets': 7.27.2
      '@babel/helper-module-transforms': 7.28.3(@babel/core@7.28.3)
      '@babel/helpers': 7.28.3
      '@babel/parser': 7.28.3
      '@babel/template': 7.27.2
      '@babel/traverse': 7.28.3
      '@babel/types': 7.28.2
      convert-source-map: 2.0.0
      debug: 4.4.1(supports-color@5.5.0)
      gensync: 1.0.0-beta.2
      json5: 2.2.3
      semver: 6.3.1
    transitivePeerDependencies:
      - supports-color

  '@babel/generator@7.28.3':
    dependencies:
      '@babel/parser': 7.28.3
      '@babel/types': 7.28.2
      '@jridgewell/gen-mapping': 0.3.13
      '@jridgewell/trace-mapping': 0.3.30
      jsesc: 3.1.0

  '@babel/helper-compilation-targets@7.27.2':
    dependencies:
      '@babel/compat-data': 7.28.0
      '@babel/helper-validator-option': 7.27.1
      browserslist: 4.25.3
      lru-cache: 5.1.1
      semver: 6.3.1

  '@babel/helper-globals@7.28.0': {}

  '@babel/helper-module-imports@7.27.1':
    dependencies:
      '@babel/traverse': 7.28.3
      '@babel/types': 7.28.2
    transitivePeerDependencies:
      - supports-color

  '@babel/helper-module-transforms@7.28.3(@babel/core@7.28.3)':
    dependencies:
      '@babel/core': 7.28.3
      '@babel/helper-module-imports': 7.27.1
      '@babel/helper-validator-identifier': 7.27.1
      '@babel/traverse': 7.28.3
    transitivePeerDependencies:
      - supports-color

  '@babel/helper-plugin-utils@7.27.1': {}

  '@babel/helper-string-parser@7.27.1': {}

  '@babel/helper-validator-identifier@7.27.1': {}

  '@babel/helper-validator-option@7.27.1': {}

  '@babel/helpers@7.28.3':
    dependencies:
      '@babel/template': 7.27.2
      '@babel/types': 7.28.2

  '@babel/parser@7.28.3':
    dependencies:
      '@babel/types': 7.28.2

  '@babel/plugin-transform-react-jsx-self@7.27.1(@babel/core@7.28.3)':
    dependencies:
      '@babel/core': 7.28.3
      '@babel/helper-plugin-utils': 7.27.1

  '@babel/plugin-transform-react-jsx-source@7.27.1(@babel/core@7.28.3)':
    dependencies:
      '@babel/core': 7.28.3
      '@babel/helper-plugin-utils': 7.27.1

  '@babel/runtime@7.28.3': {}

  '@babel/template@7.27.2':
    dependencies:
      '@babel/code-frame': 7.27.1
      '@babel/parser': 7.28.3
      '@babel/types': 7.28.2

  '@babel/traverse@7.28.3':
    dependencies:
      '@babel/code-frame': 7.27.1
      '@babel/generator': 7.28.3
      '@babel/helper-globals': 7.28.0
      '@babel/parser': 7.28.3
      '@babel/template': 7.27.2
      '@babel/types': 7.28.2
      debug: 4.4.1(supports-color@5.5.0)
    transitivePeerDependencies:
      - supports-color

  '@babel/types@7.28.2':
    dependencies:
      '@babel/helper-string-parser': 7.27.1
      '@babel/helper-validator-identifier': 7.27.1

  '@bcoe/v8-coverage@0.2.3': {}

  '@cfworker/json-schema@4.1.1': {}

  '@csstools/color-helpers@5.0.2': {}

  '@csstools/css-calc@2.1.4(@csstools/css-parser-algorithms@3.0.5(@csstools/css-tokenizer@3.0.4))(@csstools/css-tokenizer@3.0.4)':
    dependencies:
      '@csstools/css-parser-algorithms': 3.0.5(@csstools/css-tokenizer@3.0.4)
      '@csstools/css-tokenizer': 3.0.4

  '@csstools/css-color-parser@3.0.10(@csstools/css-parser-algorithms@3.0.5(@csstools/css-tokenizer@3.0.4))(@csstools/css-tokenizer@3.0.4)':
    dependencies:
      '@csstools/color-helpers': 5.0.2
      '@csstools/css-calc': 2.1.4(@csstools/css-parser-algorithms@3.0.5(@csstools/css-tokenizer@3.0.4))(@csstools/css-tokenizer@3.0.4)
      '@csstools/css-parser-algorithms': 3.0.5(@csstools/css-tokenizer@3.0.4)
      '@csstools/css-tokenizer': 3.0.4

  '@csstools/css-parser-algorithms@3.0.5(@csstools/css-tokenizer@3.0.4)':
    dependencies:
      '@csstools/css-tokenizer': 3.0.4

  '@csstools/css-tokenizer@3.0.4': {}

  '@drizzle-team/brocli@0.10.2': {}

  '@esbuild-kit/core-utils@3.3.2':
    dependencies:
      esbuild: 0.18.20
      source-map-support: 0.5.21

  '@esbuild-kit/esm-loader@2.6.5':
    dependencies:
      '@esbuild-kit/core-utils': 3.3.2
      get-tsconfig: 4.10.1

  '@esbuild/aix-ppc64@0.19.12':
    optional: true

  '@esbuild/aix-ppc64@0.21.5':
    optional: true

  '@esbuild/aix-ppc64@0.25.9':
    optional: true

  '@esbuild/android-arm64@0.18.20':
    optional: true

  '@esbuild/android-arm64@0.19.12':
    optional: true

  '@esbuild/android-arm64@0.21.5':
    optional: true

  '@esbuild/android-arm64@0.25.9':
    optional: true

  '@esbuild/android-arm@0.18.20':
    optional: true

  '@esbuild/android-arm@0.19.12':
    optional: true

  '@esbuild/android-arm@0.21.5':
    optional: true

  '@esbuild/android-arm@0.25.9':
    optional: true

  '@esbuild/android-x64@0.18.20':
    optional: true

  '@esbuild/android-x64@0.19.12':
    optional: true

  '@esbuild/android-x64@0.21.5':
    optional: true

  '@esbuild/android-x64@0.25.9':
    optional: true

  '@esbuild/darwin-arm64@0.18.20':
    optional: true

  '@esbuild/darwin-arm64@0.19.12':
    optional: true

  '@esbuild/darwin-arm64@0.21.5':
    optional: true

  '@esbuild/darwin-arm64@0.25.9':
    optional: true

  '@esbuild/darwin-x64@0.18.20':
    optional: true

  '@esbuild/darwin-x64@0.19.12':
    optional: true

  '@esbuild/darwin-x64@0.21.5':
    optional: true

  '@esbuild/darwin-x64@0.25.9':
    optional: true

  '@esbuild/freebsd-arm64@0.18.20':
    optional: true

  '@esbuild/freebsd-arm64@0.19.12':
    optional: true

  '@esbuild/freebsd-arm64@0.21.5':
    optional: true

  '@esbuild/freebsd-arm64@0.25.9':
    optional: true

  '@esbuild/freebsd-x64@0.18.20':
    optional: true

  '@esbuild/freebsd-x64@0.19.12':
    optional: true

  '@esbuild/freebsd-x64@0.21.5':
    optional: true

  '@esbuild/freebsd-x64@0.25.9':
    optional: true

  '@esbuild/linux-arm64@0.18.20':
    optional: true

  '@esbuild/linux-arm64@0.19.12':
    optional: true

  '@esbuild/linux-arm64@0.21.5':
    optional: true

  '@esbuild/linux-arm64@0.25.9':
    optional: true

  '@esbuild/linux-arm@0.18.20':
    optional: true

  '@esbuild/linux-arm@0.19.12':
    optional: true

  '@esbuild/linux-arm@0.21.5':
    optional: true

  '@esbuild/linux-arm@0.25.9':
    optional: true

  '@esbuild/linux-ia32@0.18.20':
    optional: true

  '@esbuild/linux-ia32@0.19.12':
    optional: true

  '@esbuild/linux-ia32@0.21.5':
    optional: true

  '@esbuild/linux-ia32@0.25.9':
    optional: true

  '@esbuild/linux-loong64@0.18.20':
    optional: true

  '@esbuild/linux-loong64@0.19.12':
    optional: true

  '@esbuild/linux-loong64@0.21.5':
    optional: true

  '@esbuild/linux-loong64@0.25.9':
    optional: true

  '@esbuild/linux-mips64el@0.18.20':
    optional: true

  '@esbuild/linux-mips64el@0.19.12':
    optional: true

  '@esbuild/linux-mips64el@0.21.5':
    optional: true

  '@esbuild/linux-mips64el@0.25.9':
    optional: true

  '@esbuild/linux-ppc64@0.18.20':
    optional: true

  '@esbuild/linux-ppc64@0.19.12':
    optional: true

  '@esbuild/linux-ppc64@0.21.5':
    optional: true

  '@esbuild/linux-ppc64@0.25.9':
    optional: true

  '@esbuild/linux-riscv64@0.18.20':
    optional: true

  '@esbuild/linux-riscv64@0.19.12':
    optional: true

  '@esbuild/linux-riscv64@0.21.5':
    optional: true

  '@esbuild/linux-riscv64@0.25.9':
    optional: true

  '@esbuild/linux-s390x@0.18.20':
    optional: true

  '@esbuild/linux-s390x@0.19.12':
    optional: true

  '@esbuild/linux-s390x@0.21.5':
    optional: true

  '@esbuild/linux-s390x@0.25.9':
    optional: true

  '@esbuild/linux-x64@0.18.20':
    optional: true

  '@esbuild/linux-x64@0.19.12':
    optional: true

  '@esbuild/linux-x64@0.21.5':
    optional: true

  '@esbuild/linux-x64@0.25.9':
    optional: true

  '@esbuild/netbsd-arm64@0.25.9':
    optional: true

  '@esbuild/netbsd-x64@0.18.20':
    optional: true

  '@esbuild/netbsd-x64@0.19.12':
    optional: true

  '@esbuild/netbsd-x64@0.21.5':
    optional: true

  '@esbuild/netbsd-x64@0.25.9':
    optional: true

  '@esbuild/openbsd-arm64@0.25.9':
    optional: true

  '@esbuild/openbsd-x64@0.18.20':
    optional: true

  '@esbuild/openbsd-x64@0.19.12':
    optional: true

  '@esbuild/openbsd-x64@0.21.5':
    optional: true

  '@esbuild/openbsd-x64@0.25.9':
    optional: true

  '@esbuild/openharmony-arm64@0.25.9':
    optional: true

  '@esbuild/sunos-x64@0.18.20':
    optional: true

  '@esbuild/sunos-x64@0.19.12':
    optional: true

  '@esbuild/sunos-x64@0.21.5':
    optional: true

  '@esbuild/sunos-x64@0.25.9':
    optional: true

  '@esbuild/win32-arm64@0.18.20':
    optional: true

  '@esbuild/win32-arm64@0.19.12':
    optional: true

  '@esbuild/win32-arm64@0.21.5':
    optional: true

  '@esbuild/win32-arm64@0.25.9':
    optional: true

  '@esbuild/win32-ia32@0.18.20':
    optional: true

  '@esbuild/win32-ia32@0.19.12':
    optional: true

  '@esbuild/win32-ia32@0.21.5':
    optional: true

  '@esbuild/win32-ia32@0.25.9':
    optional: true

  '@esbuild/win32-x64@0.18.20':
    optional: true

  '@esbuild/win32-x64@0.19.12':
    optional: true

  '@esbuild/win32-x64@0.21.5':
    optional: true

  '@esbuild/win32-x64@0.25.9':
    optional: true

  '@eslint-community/eslint-utils@4.7.0(eslint@9.33.0(jiti@2.5.1))':
    dependencies:
      eslint: 9.33.0(jiti@2.5.1)
      eslint-visitor-keys: 3.4.3

  '@eslint-community/regexpp@4.12.1': {}

  '@eslint/config-array@0.21.0':
    dependencies:
      '@eslint/object-schema': 2.1.6
      debug: 4.4.1(supports-color@5.5.0)
      minimatch: 3.1.2
    transitivePeerDependencies:
      - supports-color

  '@eslint/config-helpers@0.3.1': {}

  '@eslint/core@0.15.2':
    dependencies:
      '@types/json-schema': 7.0.15

  '@eslint/eslintrc@3.3.1':
    dependencies:
      ajv: 6.12.6
      debug: 4.4.1(supports-color@5.5.0)
      espree: 10.4.0
      globals: 14.0.0
      ignore: 5.3.2
      import-fresh: 3.3.1
      js-yaml: 4.1.0
      minimatch: 3.1.2
      strip-json-comments: 3.1.1
    transitivePeerDependencies:
      - supports-color

  '@eslint/js@9.33.0': {}

  '@eslint/object-schema@2.1.6': {}

  '@eslint/plugin-kit@0.3.5':
    dependencies:
      '@eslint/core': 0.15.2
      levn: 0.4.1

  '@fastify/ajv-compiler@4.0.2':
    dependencies:
      ajv: 8.17.1
      ajv-formats: 3.0.1(ajv@8.17.1)
      fast-uri: 3.0.6

  '@fastify/autoload@6.3.1': {}

  '@fastify/awilix@8.0.0(awilix@10.0.2)(fastify@5.5.0)':
    dependencies:
      awilix: 10.0.2
      awilix-manager: 6.1.0(awilix@10.0.2)
      fastify: 5.5.0
      fastify-plugin: 5.0.1

  '@fastify/busboy@3.2.0': {}

  '@fastify/cors@11.1.0':
    dependencies:
      fastify-plugin: 5.0.1
      toad-cache: 3.7.0

  '@fastify/deepmerge@2.0.2': {}

  '@fastify/error@4.2.0': {}

  '@fastify/fast-json-stringify-compiler@5.0.3':
    dependencies:
      fast-json-stringify: 6.0.1

  '@fastify/forwarded@3.0.0': {}

  '@fastify/merge-json-schemas@0.2.1':
    dependencies:
      dequal: 2.0.3

  '@fastify/multipart@9.0.3':
    dependencies:
      '@fastify/busboy': 3.2.0
      '@fastify/deepmerge': 2.0.2
      '@fastify/error': 4.2.0
      fastify-plugin: 5.0.1
      secure-json-parse: 3.0.2

  '@fastify/proxy-addr@5.0.0':
    dependencies:
      '@fastify/forwarded': 3.0.0
      ipaddr.js: 2.2.0

  '@fastify/request-context@6.2.1':
    dependencies:
      fastify-plugin: 5.0.1

  '@fastify/type-provider-typebox@5.2.0(@sinclair/typebox@0.34.40)':
    dependencies:
      '@sinclair/typebox': 0.34.40

  '@google/generative-ai@0.24.1': {}

  '@humanfs/core@0.19.1': {}

  '@humanfs/node@0.16.6':
    dependencies:
      '@humanfs/core': 0.19.1
      '@humanwhocodes/retry': 0.3.1

  '@humanwhocodes/module-importer@1.0.1': {}

  '@humanwhocodes/retry@0.3.1': {}

  '@humanwhocodes/retry@0.4.3': {}

  '@isaacs/balanced-match@4.0.1': {}

  '@isaacs/brace-expansion@5.0.0':
    dependencies:
      '@isaacs/balanced-match': 4.0.1

  '@isaacs/cliui@8.0.2':
    dependencies:
      string-width: 5.1.2
      string-width-cjs: string-width@4.2.3
      strip-ansi: 7.1.0
      strip-ansi-cjs: strip-ansi@6.0.1
      wrap-ansi: 8.1.0
      wrap-ansi-cjs: wrap-ansi@7.0.0

  '@isaacs/fs-minipass@4.0.1':
    dependencies:
      minipass: 7.1.2

  '@istanbuljs/schema@0.1.3': {}

  '@jridgewell/gen-mapping@0.3.13':
    dependencies:
      '@jridgewell/sourcemap-codec': 1.5.5
      '@jridgewell/trace-mapping': 0.3.30

  '@jridgewell/remapping@2.3.5':
    dependencies:
      '@jridgewell/gen-mapping': 0.3.13
      '@jridgewell/trace-mapping': 0.3.30

  '@jridgewell/resolve-uri@3.1.2': {}

  '@jridgewell/sourcemap-codec@1.5.5': {}

  '@jridgewell/trace-mapping@0.3.30':
    dependencies:
      '@jridgewell/resolve-uri': 3.1.2
      '@jridgewell/sourcemap-codec': 1.5.5

  '@langchain/core@0.3.72(openai@5.12.2(ws@8.18.3)(zod@4.0.17))':
    dependencies:
      '@cfworker/json-schema': 4.1.1
      ansi-styles: 5.2.0
      camelcase: 6.3.0
      decamelize: 1.2.0
      js-tiktoken: 1.0.21
      langsmith: 0.3.61(openai@5.12.2(ws@8.18.3)(zod@4.0.17))
      mustache: 4.2.0
      p-queue: 6.6.2
      p-retry: 4.6.2
      uuid: 10.0.0
      zod: 3.25.76
      zod-to-json-schema: 3.24.6(zod@3.25.76)
    transitivePeerDependencies:
      - '@opentelemetry/api'
      - '@opentelemetry/exporter-trace-otlp-proto'
      - '@opentelemetry/sdk-trace-base'
      - openai

  '@langchain/google-genai@0.2.16(@langchain/core@0.3.72(openai@5.12.2(ws@8.18.3)(zod@4.0.17)))':
    dependencies:
      '@google/generative-ai': 0.24.1
      '@langchain/core': 0.3.72(openai@5.12.2(ws@8.18.3)(zod@4.0.17))
      uuid: 11.1.0

  '@langchain/openai@0.6.9(@langchain/core@0.3.72(openai@5.12.2(ws@8.18.3)(zod@4.0.17)))(ws@8.18.3)':
    dependencies:
      '@langchain/core': 0.3.72(openai@5.12.2(ws@8.18.3)(zod@4.0.17))
      js-tiktoken: 1.0.21
      openai: 5.12.2(ws@8.18.3)(zod@3.25.76)
      zod: 3.25.76
    transitivePeerDependencies:
      - ws

  '@langchain/textsplitters@0.1.0(@langchain/core@0.3.72(openai@5.12.2(ws@8.18.3)(zod@4.0.17)))':
    dependencies:
      '@langchain/core': 0.3.72(openai@5.12.2(ws@8.18.3)(zod@4.0.17))
      js-tiktoken: 1.0.21

  '@neondatabase/serverless@1.0.1':
    dependencies:
      '@types/node': 22.17.2
      '@types/pg': 8.15.5

  '@nodelib/fs.scandir@2.1.5':
    dependencies:
      '@nodelib/fs.stat': 2.0.5
      run-parallel: 1.2.0

  '@nodelib/fs.stat@2.0.5': {}

  '@nodelib/fs.walk@1.2.8':
    dependencies:
      '@nodelib/fs.scandir': 2.1.5
      fastq: 1.19.1

  '@petamoriken/float16@3.9.2': {}

  '@pkgjs/parseargs@0.11.0':
    optional: true

  '@polka/url@1.0.0-next.29': {}

  '@redis/bloom@5.8.1(@redis/client@5.8.1)':
    dependencies:
      '@redis/client': 5.8.1

  '@redis/client@5.8.1':
    dependencies:
      cluster-key-slot: 1.1.2

  '@redis/json@5.8.1(@redis/client@5.8.1)':
    dependencies:
      '@redis/client': 5.8.1

  '@redis/search@5.8.1(@redis/client@5.8.1)':
    dependencies:
      '@redis/client': 5.8.1

  '@redis/time-series@5.8.1(@redis/client@5.8.1)':
    dependencies:
      '@redis/client': 5.8.1

  '@rolldown/pluginutils@1.0.0-beta.32': {}

  '@rollup/rollup-android-arm-eabi@4.46.3':
    optional: true

  '@rollup/rollup-android-arm64@4.46.3':
    optional: true

  '@rollup/rollup-darwin-arm64@4.46.3':
    optional: true

  '@rollup/rollup-darwin-x64@4.46.3':
    optional: true

  '@rollup/rollup-freebsd-arm64@4.46.3':
    optional: true

  '@rollup/rollup-freebsd-x64@4.46.3':
    optional: true

  '@rollup/rollup-linux-arm-gnueabihf@4.46.3':
    optional: true

  '@rollup/rollup-linux-arm-musleabihf@4.46.3':
    optional: true

  '@rollup/rollup-linux-arm64-gnu@4.46.3':
    optional: true

  '@rollup/rollup-linux-arm64-musl@4.46.3':
    optional: true

  '@rollup/rollup-linux-loongarch64-gnu@4.46.3':
    optional: true

  '@rollup/rollup-linux-ppc64-gnu@4.46.3':
    optional: true

  '@rollup/rollup-linux-riscv64-gnu@4.46.3':
    optional: true

  '@rollup/rollup-linux-riscv64-musl@4.46.3':
    optional: true

  '@rollup/rollup-linux-s390x-gnu@4.46.3':
    optional: true

  '@rollup/rollup-linux-x64-gnu@4.46.3':
    optional: true

  '@rollup/rollup-linux-x64-musl@4.46.3':
    optional: true

  '@rollup/rollup-win32-arm64-msvc@4.46.3':
    optional: true

  '@rollup/rollup-win32-ia32-msvc@4.46.3':
    optional: true

  '@rollup/rollup-win32-x64-msvc@4.46.3':
    optional: true

  '@sinclair/typebox@0.34.40': {}

  '@tailwindcss/node@4.1.12':
    dependencies:
      '@jridgewell/remapping': 2.3.5
      enhanced-resolve: 5.18.3
      jiti: 2.5.1
      lightningcss: 1.30.1
      magic-string: 0.30.17
      source-map-js: 1.2.1
      tailwindcss: 4.1.12

  '@tailwindcss/oxide-android-arm64@4.1.12':
    optional: true

  '@tailwindcss/oxide-darwin-arm64@4.1.12':
    optional: true

  '@tailwindcss/oxide-darwin-x64@4.1.12':
    optional: true

  '@tailwindcss/oxide-freebsd-x64@4.1.12':
    optional: true

  '@tailwindcss/oxide-linux-arm-gnueabihf@4.1.12':
    optional: true

  '@tailwindcss/oxide-linux-arm64-gnu@4.1.12':
    optional: true

  '@tailwindcss/oxide-linux-arm64-musl@4.1.12':
    optional: true

  '@tailwindcss/oxide-linux-x64-gnu@4.1.12':
    optional: true

  '@tailwindcss/oxide-linux-x64-musl@4.1.12':
    optional: true

  '@tailwindcss/oxide-wasm32-wasi@4.1.12':
    optional: true

  '@tailwindcss/oxide-win32-arm64-msvc@4.1.12':
    optional: true

  '@tailwindcss/oxide-win32-x64-msvc@4.1.12':
    optional: true

  '@tailwindcss/oxide@4.1.12':
    dependencies:
      detect-libc: 2.0.4
      tar: 7.4.3
    optionalDependencies:
      '@tailwindcss/oxide-android-arm64': 4.1.12
      '@tailwindcss/oxide-darwin-arm64': 4.1.12
      '@tailwindcss/oxide-darwin-x64': 4.1.12
      '@tailwindcss/oxide-freebsd-x64': 4.1.12
      '@tailwindcss/oxide-linux-arm-gnueabihf': 4.1.12
      '@tailwindcss/oxide-linux-arm64-gnu': 4.1.12
      '@tailwindcss/oxide-linux-arm64-musl': 4.1.12
      '@tailwindcss/oxide-linux-x64-gnu': 4.1.12
      '@tailwindcss/oxide-linux-x64-musl': 4.1.12
      '@tailwindcss/oxide-wasm32-wasi': 4.1.12
      '@tailwindcss/oxide-win32-arm64-msvc': 4.1.12
      '@tailwindcss/oxide-win32-x64-msvc': 4.1.12

  '@tailwindcss/vite@4.1.12(vite@7.1.3(@types/node@22.17.2)(jiti@2.5.1)(lightningcss@1.30.1)(tsx@4.20.4)(yaml@2.8.1))':
    dependencies:
      '@tailwindcss/node': 4.1.12
      '@tailwindcss/oxide': 4.1.12
      tailwindcss: 4.1.12
      vite: 7.1.3(@types/node@22.17.2)(jiti@2.5.1)(lightningcss@1.30.1)(tsx@4.20.4)(yaml@2.8.1)

  '@testing-library/dom@10.4.1':
    dependencies:
      '@babel/code-frame': 7.27.1
      '@babel/runtime': 7.28.3
      '@types/aria-query': 5.0.4
      aria-query: 5.3.0
      dom-accessibility-api: 0.5.16
      lz-string: 1.5.0
      picocolors: 1.1.1
      pretty-format: 27.5.1

  '@testing-library/jest-dom@6.7.0':
    dependencies:
      '@adobe/css-tools': 4.4.4
      aria-query: 5.3.2
      css.escape: 1.5.1
      dom-accessibility-api: 0.6.3
      picocolors: 1.1.1
      redent: 3.0.0

  '@testing-library/react@16.3.0(@testing-library/dom@10.4.1)(@types/react-dom@19.1.7(@types/react@19.1.10))(@types/react@19.1.10)(react-dom@19.1.1(react@19.1.1))(react@19.1.1)':
    dependencies:
      '@babel/runtime': 7.28.3
      '@testing-library/dom': 10.4.1
      react: 19.1.1
      react-dom: 19.1.1(react@19.1.1)
    optionalDependencies:
      '@types/react': 19.1.10
      '@types/react-dom': 19.1.7(@types/react@19.1.10)

  '@testing-library/user-event@14.6.1(@testing-library/dom@10.4.1)':
    dependencies:
      '@testing-library/dom': 10.4.1

  '@types/aria-query@5.0.4': {}

  '@types/babel__core@7.20.5':
    dependencies:
      '@babel/parser': 7.28.3
      '@babel/types': 7.28.2
      '@types/babel__generator': 7.27.0
      '@types/babel__template': 7.4.4
      '@types/babel__traverse': 7.28.0

  '@types/babel__generator@7.27.0':
    dependencies:
      '@babel/types': 7.28.2

  '@types/babel__template@7.4.4':
    dependencies:
      '@babel/parser': 7.28.3
      '@babel/types': 7.28.2

  '@types/babel__traverse@7.28.0':
    dependencies:
      '@babel/types': 7.28.2

  '@types/estree@1.0.8': {}

  '@types/json-schema@7.0.15': {}

  '@types/node@22.17.2':
    dependencies:
      undici-types: 6.21.0

  '@types/pg@8.15.5':
    dependencies:
      '@types/node': 22.17.2
      pg-protocol: 1.10.3
      pg-types: 2.2.0

  '@types/react-dom@19.1.7(@types/react@19.1.10)':
    dependencies:
      '@types/react': 19.1.10

  '@types/react@19.1.10':
    dependencies:
      csstype: 3.1.3

  '@types/retry@0.12.0': {}

  '@types/uuid@10.0.0': {}

  '@typescript-eslint/project-service@8.40.0(typescript@5.9.2)':
    dependencies:
      '@typescript-eslint/tsconfig-utils': 8.40.0(typescript@5.9.2)
      '@typescript-eslint/types': 8.40.0
      debug: 4.4.1(supports-color@5.5.0)
      typescript: 5.9.2
    transitivePeerDependencies:
      - supports-color

  '@typescript-eslint/scope-manager@8.40.0':
    dependencies:
      '@typescript-eslint/types': 8.40.0
      '@typescript-eslint/visitor-keys': 8.40.0

  '@typescript-eslint/tsconfig-utils@8.40.0(typescript@5.9.2)':
    dependencies:
      typescript: 5.9.2

  '@typescript-eslint/types@8.40.0': {}

  '@typescript-eslint/typescript-estree@8.40.0(typescript@5.9.2)':
    dependencies:
      '@typescript-eslint/project-service': 8.40.0(typescript@5.9.2)
      '@typescript-eslint/tsconfig-utils': 8.40.0(typescript@5.9.2)
      '@typescript-eslint/types': 8.40.0
      '@typescript-eslint/visitor-keys': 8.40.0
      debug: 4.4.1(supports-color@5.5.0)
      fast-glob: 3.3.3
      is-glob: 4.0.3
      minimatch: 9.0.5
      semver: 7.7.2
      ts-api-utils: 2.1.0(typescript@5.9.2)
      typescript: 5.9.2
    transitivePeerDependencies:
      - supports-color

  '@typescript-eslint/utils@8.40.0(eslint@9.33.0(jiti@2.5.1))(typescript@5.9.2)':
    dependencies:
      '@eslint-community/eslint-utils': 4.7.0(eslint@9.33.0(jiti@2.5.1))
      '@typescript-eslint/scope-manager': 8.40.0
      '@typescript-eslint/types': 8.40.0
      '@typescript-eslint/typescript-estree': 8.40.0(typescript@5.9.2)
      eslint: 9.33.0(jiti@2.5.1)
      typescript: 5.9.2
    transitivePeerDependencies:
      - supports-color

  '@typescript-eslint/visitor-keys@8.40.0':
    dependencies:
      '@typescript-eslint/types': 8.40.0
      eslint-visitor-keys: 4.2.1

  '@vitejs/plugin-react@5.0.1(vite@7.1.3(@types/node@22.17.2)(jiti@2.5.1)(lightningcss@1.30.1)(tsx@4.20.4)(yaml@2.8.1))':
    dependencies:
      '@babel/core': 7.28.3
      '@babel/plugin-transform-react-jsx-self': 7.27.1(@babel/core@7.28.3)
      '@babel/plugin-transform-react-jsx-source': 7.27.1(@babel/core@7.28.3)
      '@rolldown/pluginutils': 1.0.0-beta.32
      '@types/babel__core': 7.20.5
      react-refresh: 0.17.0
      vite: 7.1.3(@types/node@22.17.2)(jiti@2.5.1)(lightningcss@1.30.1)(tsx@4.20.4)(yaml@2.8.1)
    transitivePeerDependencies:
      - supports-color

  '@vitest/coverage-v8@2.1.9(vitest@2.1.9(@types/node@22.17.2)(@vitest/ui@2.1.9)(jsdom@26.1.0)(lightningcss@1.30.1))':
    dependencies:
      '@ampproject/remapping': 2.3.0
      '@bcoe/v8-coverage': 0.2.3
      debug: 4.4.1(supports-color@5.5.0)
      istanbul-lib-coverage: 3.2.2
      istanbul-lib-report: 3.0.1
      istanbul-lib-source-maps: 5.0.6
      istanbul-reports: 3.2.0
      magic-string: 0.30.17
      magicast: 0.3.5
      std-env: 3.9.0
      test-exclude: 7.0.1
      tinyrainbow: 1.2.0
      vitest: 2.1.9(@types/node@22.17.2)(@vitest/ui@2.1.9)(jsdom@26.1.0)(lightningcss@1.30.1)
    transitivePeerDependencies:
      - supports-color

  '@vitest/expect@2.1.9':
    dependencies:
      '@vitest/spy': 2.1.9
      '@vitest/utils': 2.1.9
      chai: 5.3.1
      tinyrainbow: 1.2.0

  '@vitest/mocker@2.1.9(vite@5.4.19(@types/node@22.17.2)(lightningcss@1.30.1))':
    dependencies:
      '@vitest/spy': 2.1.9
      estree-walker: 3.0.3
      magic-string: 0.30.17
    optionalDependencies:
      vite: 5.4.19(@types/node@22.17.2)(lightningcss@1.30.1)

  '@vitest/pretty-format@2.1.9':
    dependencies:
      tinyrainbow: 1.2.0

  '@vitest/runner@2.1.9':
    dependencies:
      '@vitest/utils': 2.1.9
      pathe: 1.1.2

  '@vitest/snapshot@2.1.9':
    dependencies:
      '@vitest/pretty-format': 2.1.9
      magic-string: 0.30.17
      pathe: 1.1.2

  '@vitest/spy@2.1.9':
    dependencies:
      tinyspy: 3.0.2

  '@vitest/ui@2.1.9(vitest@2.1.9)':
    dependencies:
      '@vitest/utils': 2.1.9
      fflate: 0.8.2
      flatted: 3.3.3
      pathe: 1.1.2
      sirv: 3.0.1
      tinyglobby: 0.2.14
      tinyrainbow: 1.2.0
      vitest: 2.1.9(@types/node@22.17.2)(@vitest/ui@2.1.9)(jsdom@26.1.0)(lightningcss@1.30.1)

  '@vitest/utils@2.1.9':
    dependencies:
      '@vitest/pretty-format': 2.1.9
      loupe: 3.2.0
      tinyrainbow: 1.2.0

  abstract-logging@2.0.1: {}

  acorn-jsx@5.3.2(acorn@8.15.0):
    dependencies:
      acorn: 8.15.0

  acorn@8.15.0: {}

  agent-base@7.1.4: {}

  ajv-formats@3.0.1(ajv@8.17.1):
    optionalDependencies:
      ajv: 8.17.1

  ajv@6.12.6:
    dependencies:
      fast-deep-equal: 3.1.3
      fast-json-stable-stringify: 2.1.0
      json-schema-traverse: 0.4.1
      uri-js: 4.4.1

  ajv@8.17.1:
    dependencies:
      fast-deep-equal: 3.1.3
      fast-uri: 3.0.6
      json-schema-traverse: 1.0.0
      require-from-string: 2.0.2

  ansi-regex@5.0.1: {}

  ansi-regex@6.2.0: {}

  ansi-styles@4.3.0:
    dependencies:
      color-convert: 2.0.1

  ansi-styles@5.2.0: {}

  ansi-styles@6.2.1: {}

  anymatch@3.1.3:
    dependencies:
      normalize-path: 3.0.0
      picomatch: 2.3.1

  argparse@2.0.1: {}

  aria-query@5.3.0:
    dependencies:
      dequal: 2.0.3

  aria-query@5.3.2: {}

  assertion-error@2.0.1: {}

  asynckit@0.4.0: {}

  atomic-sleep@1.0.0: {}

  avvio@9.1.0:
    dependencies:
      '@fastify/error': 4.2.0
      fastq: 1.19.1

  awilix-manager@6.1.0(awilix@10.0.2):
    dependencies:
      awilix: 10.0.2

  awilix@10.0.2:
    dependencies:
      camel-case: 4.1.2
      fast-glob: 3.3.3

  axios@1.11.0:
    dependencies:
      follow-redirects: 1.15.11
      form-data: 4.0.4
      proxy-from-env: 1.1.0
    transitivePeerDependencies:
      - debug

  balanced-match@1.0.2: {}

  base64-js@1.5.1: {}

  binary-extensions@2.3.0: {}

  brace-expansion@1.1.12:
    dependencies:
      balanced-match: 1.0.2
      concat-map: 0.0.1

  brace-expansion@2.0.2:
    dependencies:
      balanced-match: 1.0.2

  braces@3.0.3:
    dependencies:
      fill-range: 7.1.1

  browserslist@4.25.3:
    dependencies:
      caniuse-lite: 1.0.30001735
      electron-to-chromium: 1.5.206
      node-releases: 2.0.19
      update-browserslist-db: 1.1.3(browserslist@4.25.3)

  buffer-from@1.1.2: {}

  cac@6.7.14: {}

  call-bind-apply-helpers@1.0.2:
    dependencies:
      es-errors: 1.3.0
      function-bind: 1.1.2

  callsites@3.1.0: {}

  camel-case@4.1.2:
    dependencies:
      pascal-case: 3.1.2
      tslib: 2.8.1

  camelcase@6.3.0: {}

  caniuse-lite@1.0.30001735: {}

  chai@5.3.1:
    dependencies:
      assertion-error: 2.0.1
      check-error: 2.1.1
      deep-eql: 5.0.2
      loupe: 3.2.0
      pathval: 2.0.1

  chalk@4.1.2:
    dependencies:
      ansi-styles: 4.3.0
      supports-color: 7.2.0

  check-error@2.1.1: {}

  chokidar@3.6.0:
    dependencies:
      anymatch: 3.1.3
      braces: 3.0.3
      glob-parent: 5.1.2
      is-binary-path: 2.1.0
      is-glob: 4.0.3
      normalize-path: 3.0.0
      readdirp: 3.6.0
    optionalDependencies:
      fsevents: 2.3.3

  chownr@3.0.0: {}

  cloudinary-core@2.14.0(lodash@4.17.21):
    dependencies:
      lodash: 4.17.21

  cloudinary@1.41.3:
    dependencies:
      cloudinary-core: 2.14.0(lodash@4.17.21)
      core-js: 3.45.0
      lodash: 4.17.21
      q: 1.5.1

  cluster-key-slot@1.1.2: {}

  color-convert@2.0.1:
    dependencies:
      color-name: 1.1.4

  color-name@1.1.4: {}

  colorette@2.0.20: {}

  combined-stream@1.0.8:
    dependencies:
      delayed-stream: 1.0.0

  concat-map@0.0.1: {}

  console-table-printer@2.14.6:
    dependencies:
      simple-wcswidth: 1.1.2

  convert-source-map@2.0.0: {}

  cookie@1.0.2: {}

  core-js@3.45.0: {}

  cross-spawn@7.0.6:
    dependencies:
      path-key: 3.1.1
      shebang-command: 2.0.0
      which: 2.0.2

  css.escape@1.5.1: {}

  cssstyle@4.6.0:
    dependencies:
      '@asamuzakjp/css-color': 3.2.0
      rrweb-cssom: 0.8.0

  csstype@3.1.3: {}

  data-urls@5.0.0:
    dependencies:
      whatwg-mimetype: 4.0.0
      whatwg-url: 14.2.0

  dateformat@4.6.3: {}

  debug@4.4.1(supports-color@5.5.0):
    dependencies:
      ms: 2.1.3
    optionalDependencies:
      supports-color: 5.5.0

  decamelize@1.2.0: {}

  decimal.js@10.6.0: {}

  deep-eql@5.0.2: {}

  deep-is@0.1.4: {}

  delayed-stream@1.0.0: {}

  dequal@2.0.3: {}

  detect-libc@2.0.4: {}

  dom-accessibility-api@0.5.16: {}

  dom-accessibility-api@0.6.3: {}

  dotenv-expand@10.0.0: {}

  dotenv@16.6.1: {}

  drizzle-kit@0.30.6:
    dependencies:
      '@drizzle-team/brocli': 0.10.2
      '@esbuild-kit/esm-loader': 2.6.5
      esbuild: 0.19.12
      esbuild-register: 3.6.0(esbuild@0.19.12)
      gel: 2.1.1
    transitivePeerDependencies:
      - supports-color

  drizzle-orm@0.36.4(@neondatabase/serverless@1.0.1)(@types/pg@8.15.5)(@types/react@19.1.10)(react@19.1.1):
    optionalDependencies:
      '@neondatabase/serverless': 1.0.1
      '@types/pg': 8.15.5
      '@types/react': 19.1.10
      react: 19.1.1

  dunder-proto@1.0.1:
    dependencies:
      call-bind-apply-helpers: 1.0.2
      es-errors: 1.3.0
      gopd: 1.2.0

  eastasianwidth@0.2.0: {}

  electron-to-chromium@1.5.206: {}

  emoji-regex@8.0.0: {}

  emoji-regex@9.2.2: {}

  end-of-stream@1.4.5:
    dependencies:
      once: 1.4.0

  enhanced-resolve@5.18.3:
    dependencies:
      graceful-fs: 4.2.11
      tapable: 2.2.2

  entities@6.0.1: {}

  env-paths@3.0.0: {}

  env-schema@6.0.1:
    dependencies:
      ajv: 8.17.1
      dotenv: 16.6.1
      dotenv-expand: 10.0.0

  es-define-property@1.0.1: {}

  es-errors@1.3.0: {}

  es-module-lexer@1.7.0: {}

  es-object-atoms@1.1.1:
    dependencies:
      es-errors: 1.3.0

  es-set-tostringtag@2.1.0:
    dependencies:
      es-errors: 1.3.0
      get-intrinsic: 1.3.0
      has-tostringtag: 1.0.2
      hasown: 2.0.2

  esbuild-register@3.6.0(esbuild@0.19.12):
    dependencies:
      debug: 4.4.1(supports-color@5.5.0)
      esbuild: 0.19.12
    transitivePeerDependencies:
      - supports-color

  esbuild@0.18.20:
    optionalDependencies:
      '@esbuild/android-arm': 0.18.20
      '@esbuild/android-arm64': 0.18.20
      '@esbuild/android-x64': 0.18.20
      '@esbuild/darwin-arm64': 0.18.20
      '@esbuild/darwin-x64': 0.18.20
      '@esbuild/freebsd-arm64': 0.18.20
      '@esbuild/freebsd-x64': 0.18.20
      '@esbuild/linux-arm': 0.18.20
      '@esbuild/linux-arm64': 0.18.20
      '@esbuild/linux-ia32': 0.18.20
      '@esbuild/linux-loong64': 0.18.20
      '@esbuild/linux-mips64el': 0.18.20
      '@esbuild/linux-ppc64': 0.18.20
      '@esbuild/linux-riscv64': 0.18.20
      '@esbuild/linux-s390x': 0.18.20
      '@esbuild/linux-x64': 0.18.20
      '@esbuild/netbsd-x64': 0.18.20
      '@esbuild/openbsd-x64': 0.18.20
      '@esbuild/sunos-x64': 0.18.20
      '@esbuild/win32-arm64': 0.18.20
      '@esbuild/win32-ia32': 0.18.20
      '@esbuild/win32-x64': 0.18.20

  esbuild@0.19.12:
    optionalDependencies:
      '@esbuild/aix-ppc64': 0.19.12
      '@esbuild/android-arm': 0.19.12
      '@esbuild/android-arm64': 0.19.12
      '@esbuild/android-x64': 0.19.12
      '@esbuild/darwin-arm64': 0.19.12
      '@esbuild/darwin-x64': 0.19.12
      '@esbuild/freebsd-arm64': 0.19.12
      '@esbuild/freebsd-x64': 0.19.12
      '@esbuild/linux-arm': 0.19.12
      '@esbuild/linux-arm64': 0.19.12
      '@esbuild/linux-ia32': 0.19.12
      '@esbuild/linux-loong64': 0.19.12
      '@esbuild/linux-mips64el': 0.19.12
      '@esbuild/linux-ppc64': 0.19.12
      '@esbuild/linux-riscv64': 0.19.12
      '@esbuild/linux-s390x': 0.19.12
      '@esbuild/linux-x64': 0.19.12
      '@esbuild/netbsd-x64': 0.19.12
      '@esbuild/openbsd-x64': 0.19.12
      '@esbuild/sunos-x64': 0.19.12
      '@esbuild/win32-arm64': 0.19.12
      '@esbuild/win32-ia32': 0.19.12
      '@esbuild/win32-x64': 0.19.12

  esbuild@0.21.5:
    optionalDependencies:
      '@esbuild/aix-ppc64': 0.21.5
      '@esbuild/android-arm': 0.21.5
      '@esbuild/android-arm64': 0.21.5
      '@esbuild/android-x64': 0.21.5
      '@esbuild/darwin-arm64': 0.21.5
      '@esbuild/darwin-x64': 0.21.5
      '@esbuild/freebsd-arm64': 0.21.5
      '@esbuild/freebsd-x64': 0.21.5
      '@esbuild/linux-arm': 0.21.5
      '@esbuild/linux-arm64': 0.21.5
      '@esbuild/linux-ia32': 0.21.5
      '@esbuild/linux-loong64': 0.21.5
      '@esbuild/linux-mips64el': 0.21.5
      '@esbuild/linux-ppc64': 0.21.5
      '@esbuild/linux-riscv64': 0.21.5
      '@esbuild/linux-s390x': 0.21.5
      '@esbuild/linux-x64': 0.21.5
      '@esbuild/netbsd-x64': 0.21.5
      '@esbuild/openbsd-x64': 0.21.5
      '@esbuild/sunos-x64': 0.21.5
      '@esbuild/win32-arm64': 0.21.5
      '@esbuild/win32-ia32': 0.21.5
      '@esbuild/win32-x64': 0.21.5

  esbuild@0.25.9:
    optionalDependencies:
      '@esbuild/aix-ppc64': 0.25.9
      '@esbuild/android-arm': 0.25.9
      '@esbuild/android-arm64': 0.25.9
      '@esbuild/android-x64': 0.25.9
      '@esbuild/darwin-arm64': 0.25.9
      '@esbuild/darwin-x64': 0.25.9
      '@esbuild/freebsd-arm64': 0.25.9
      '@esbuild/freebsd-x64': 0.25.9
      '@esbuild/linux-arm': 0.25.9
      '@esbuild/linux-arm64': 0.25.9
      '@esbuild/linux-ia32': 0.25.9
      '@esbuild/linux-loong64': 0.25.9
      '@esbuild/linux-mips64el': 0.25.9
      '@esbuild/linux-ppc64': 0.25.9
      '@esbuild/linux-riscv64': 0.25.9
      '@esbuild/linux-s390x': 0.25.9
      '@esbuild/linux-x64': 0.25.9
      '@esbuild/netbsd-arm64': 0.25.9
      '@esbuild/netbsd-x64': 0.25.9
      '@esbuild/openbsd-arm64': 0.25.9
      '@esbuild/openbsd-x64': 0.25.9
      '@esbuild/openharmony-arm64': 0.25.9
      '@esbuild/sunos-x64': 0.25.9
      '@esbuild/win32-arm64': 0.25.9
      '@esbuild/win32-ia32': 0.25.9
      '@esbuild/win32-x64': 0.25.9

  escalade@3.2.0: {}

  escape-string-regexp@4.0.0: {}

  eslint-plugin-react-hooks@5.2.0(eslint@9.33.0(jiti@2.5.1)):
    dependencies:
      eslint: 9.33.0(jiti@2.5.1)

  eslint-plugin-react-refresh@0.4.20(eslint@9.33.0(jiti@2.5.1)):
    dependencies:
      eslint: 9.33.0(jiti@2.5.1)

  eslint-plugin-testing-library@7.6.6(eslint@9.33.0(jiti@2.5.1))(typescript@5.9.2):
    dependencies:
      '@typescript-eslint/scope-manager': 8.40.0
      '@typescript-eslint/utils': 8.40.0(eslint@9.33.0(jiti@2.5.1))(typescript@5.9.2)
      eslint: 9.33.0(jiti@2.5.1)
    transitivePeerDependencies:
      - supports-color
      - typescript

  eslint-scope@8.4.0:
    dependencies:
      esrecurse: 4.3.0
      estraverse: 5.3.0

  eslint-visitor-keys@3.4.3: {}

  eslint-visitor-keys@4.2.1: {}

  eslint@9.33.0(jiti@2.5.1):
    dependencies:
      '@eslint-community/eslint-utils': 4.7.0(eslint@9.33.0(jiti@2.5.1))
      '@eslint-community/regexpp': 4.12.1
      '@eslint/config-array': 0.21.0
      '@eslint/config-helpers': 0.3.1
      '@eslint/core': 0.15.2
      '@eslint/eslintrc': 3.3.1
      '@eslint/js': 9.33.0
      '@eslint/plugin-kit': 0.3.5
      '@humanfs/node': 0.16.6
      '@humanwhocodes/module-importer': 1.0.1
      '@humanwhocodes/retry': 0.4.3
      '@types/estree': 1.0.8
      '@types/json-schema': 7.0.15
      ajv: 6.12.6
      chalk: 4.1.2
      cross-spawn: 7.0.6
      debug: 4.4.1(supports-color@5.5.0)
      escape-string-regexp: 4.0.0
      eslint-scope: 8.4.0
      eslint-visitor-keys: 4.2.1
      espree: 10.4.0
      esquery: 1.6.0
      esutils: 2.0.3
      fast-deep-equal: 3.1.3
      file-entry-cache: 8.0.0
      find-up: 5.0.0
      glob-parent: 6.0.2
      ignore: 5.3.2
      imurmurhash: 0.1.4
      is-glob: 4.0.3
      json-stable-stringify-without-jsonify: 1.0.1
      lodash.merge: 4.6.2
      minimatch: 3.1.2
      natural-compare: 1.4.0
      optionator: 0.9.4
    optionalDependencies:
      jiti: 2.5.1
    transitivePeerDependencies:
      - supports-color

  espree@10.4.0:
    dependencies:
      acorn: 8.15.0
      acorn-jsx: 5.3.2(acorn@8.15.0)
      eslint-visitor-keys: 4.2.1

  esquery@1.6.0:
    dependencies:
      estraverse: 5.3.0

  esrecurse@4.3.0:
    dependencies:
      estraverse: 5.3.0

  estraverse@5.3.0: {}

  estree-walker@3.0.3:
    dependencies:
      '@types/estree': 1.0.8

  esutils@2.0.3: {}

  eventemitter3@4.0.7: {}

  expect-type@1.2.2: {}

  fast-copy@3.0.2: {}

  fast-decode-uri-component@1.0.1: {}

  fast-deep-equal@3.1.3: {}

  fast-glob@3.3.3:
    dependencies:
      '@nodelib/fs.stat': 2.0.5
      '@nodelib/fs.walk': 1.2.8
      glob-parent: 5.1.2
      merge2: 1.4.1
      micromatch: 4.0.8

  fast-json-stable-stringify@2.1.0: {}

  fast-json-stringify@6.0.1:
    dependencies:
      '@fastify/merge-json-schemas': 0.2.1
      ajv: 8.17.1
      ajv-formats: 3.0.1(ajv@8.17.1)
      fast-uri: 3.0.6
      json-schema-ref-resolver: 2.0.1
      rfdc: 1.4.1

  fast-levenshtein@2.0.6: {}

  fast-querystring@1.1.2:
    dependencies:
      fast-decode-uri-component: 1.0.1

  fast-redact@3.5.0: {}

  fast-safe-stringify@2.1.1: {}

  fast-uri@3.0.6: {}

  fastify-plugin@5.0.1: {}

  fastify@5.5.0:
    dependencies:
      '@fastify/ajv-compiler': 4.0.2
      '@fastify/error': 4.2.0
      '@fastify/fast-json-stringify-compiler': 5.0.3
      '@fastify/proxy-addr': 5.0.0
      abstract-logging: 2.0.1
      avvio: 9.1.0
      fast-json-stringify: 6.0.1
      find-my-way: 9.3.0
      light-my-request: 6.6.0
      pino: 9.9.0
      process-warning: 5.0.0
      rfdc: 1.4.1
      secure-json-parse: 4.0.0
      semver: 7.7.2
      toad-cache: 3.7.0

  fastq@1.19.1:
    dependencies:
      reusify: 1.1.0

  fdir@6.5.0(picomatch@4.0.3):
    optionalDependencies:
      picomatch: 4.0.3

  fflate@0.8.2: {}

  file-entry-cache@8.0.0:
    dependencies:
      flat-cache: 4.0.1

  fill-range@7.1.1:
    dependencies:
      to-regex-range: 5.0.1

  find-my-way@9.3.0:
    dependencies:
      fast-deep-equal: 3.1.3
      fast-querystring: 1.1.2
      safe-regex2: 5.0.0

  find-up@5.0.0:
    dependencies:
      locate-path: 6.0.0
      path-exists: 4.0.0

  flat-cache@4.0.1:
    dependencies:
      flatted: 3.3.3
      keyv: 4.5.4

  flatted@3.3.3: {}

  follow-redirects@1.15.11: {}

  foreground-child@3.3.1:
    dependencies:
      cross-spawn: 7.0.6
      signal-exit: 4.1.0

  form-data@4.0.4:
    dependencies:
      asynckit: 0.4.0
      combined-stream: 1.0.8
      es-set-tostringtag: 2.1.0
      hasown: 2.0.2
      mime-types: 2.1.35

  fsevents@2.3.3:
    optional: true

  function-bind@1.1.2: {}

  gel@2.1.1:
    dependencies:
      '@petamoriken/float16': 3.9.2
      debug: 4.4.1(supports-color@5.5.0)
      env-paths: 3.0.0
      semver: 7.7.2
      shell-quote: 1.8.3
      which: 4.0.0
    transitivePeerDependencies:
      - supports-color

  gensync@1.0.0-beta.2: {}

  get-intrinsic@1.3.0:
    dependencies:
      call-bind-apply-helpers: 1.0.2
      es-define-property: 1.0.1
      es-errors: 1.3.0
      es-object-atoms: 1.1.1
      function-bind: 1.1.2
      get-proto: 1.0.1
      gopd: 1.2.0
      has-symbols: 1.1.0
      hasown: 2.0.2
      math-intrinsics: 1.1.0

  get-proto@1.0.1:
    dependencies:
      dunder-proto: 1.0.1
      es-object-atoms: 1.1.1

  get-tsconfig@4.10.1:
    dependencies:
      resolve-pkg-maps: 1.0.0

  glob-parent@5.1.2:
    dependencies:
      is-glob: 4.0.3

  glob-parent@6.0.2:
    dependencies:
      is-glob: 4.0.3

  glob@10.4.5:
    dependencies:
      foreground-child: 3.3.1
      jackspeak: 3.4.3
      minimatch: 9.0.5
      minipass: 7.1.2
      package-json-from-dist: 1.0.1
      path-scurry: 1.11.1

  glob@11.0.3:
    dependencies:
      foreground-child: 3.3.1
      jackspeak: 4.1.1
      minimatch: 10.0.3
      minipass: 7.1.2
      package-json-from-dist: 1.0.1
      path-scurry: 2.0.0

  globals@14.0.0: {}

  globals@16.3.0: {}

  gopd@1.2.0: {}

  graceful-fs@4.2.11: {}

  gsap@3.13.0: {}

  has-flag@3.0.0: {}

  has-flag@4.0.0: {}

  has-symbols@1.1.0: {}

  has-tostringtag@1.0.2:
    dependencies:
      has-symbols: 1.1.0

  hasown@2.0.2:
    dependencies:
      function-bind: 1.1.2

  help-me@5.0.0: {}

  html-encoding-sniffer@4.0.0:
    dependencies:
      whatwg-encoding: 3.1.1

  html-escaper@2.0.2: {}

  http-proxy-agent@7.0.2:
    dependencies:
      agent-base: 7.1.4
      debug: 4.4.1(supports-color@5.5.0)
    transitivePeerDependencies:
      - supports-color

  https-proxy-agent@7.0.6:
    dependencies:
      agent-base: 7.1.4
      debug: 4.4.1(supports-color@5.5.0)
    transitivePeerDependencies:
      - supports-color

  iconv-lite@0.6.3:
    dependencies:
      safer-buffer: 2.1.2

  ignore-by-default@1.0.1: {}

  ignore@5.3.2: {}

  import-fresh@3.3.1:
    dependencies:
      parent-module: 1.0.1
      resolve-from: 4.0.0

  imurmurhash@0.1.4: {}

  indent-string@4.0.0: {}

  ipaddr.js@2.2.0: {}

  is-binary-path@2.1.0:
    dependencies:
      binary-extensions: 2.3.0

  is-extglob@2.1.1: {}

  is-fullwidth-code-point@3.0.0: {}

  is-glob@4.0.3:
    dependencies:
      is-extglob: 2.1.1

  is-number@7.0.0: {}

  is-potential-custom-element-name@1.0.1: {}

  isexe@2.0.0: {}

  isexe@3.1.1: {}

  istanbul-lib-coverage@3.2.2: {}

  istanbul-lib-report@3.0.1:
    dependencies:
      istanbul-lib-coverage: 3.2.2
      make-dir: 4.0.0
      supports-color: 7.2.0

  istanbul-lib-source-maps@5.0.6:
    dependencies:
      '@jridgewell/trace-mapping': 0.3.30
      debug: 4.4.1(supports-color@5.5.0)
      istanbul-lib-coverage: 3.2.2
    transitivePeerDependencies:
      - supports-color

  istanbul-reports@3.2.0:
    dependencies:
      html-escaper: 2.0.2
      istanbul-lib-report: 3.0.1

  jackspeak@3.4.3:
    dependencies:
      '@isaacs/cliui': 8.0.2
    optionalDependencies:
      '@pkgjs/parseargs': 0.11.0

  jackspeak@4.1.1:
    dependencies:
      '@isaacs/cliui': 8.0.2

  jiti@2.5.1: {}

  joycon@3.1.1: {}

  js-tiktoken@1.0.21:
    dependencies:
      base64-js: 1.5.1

  js-tokens@4.0.0: {}

  js-yaml@4.1.0:
    dependencies:
      argparse: 2.0.1

  jsdom@26.1.0:
    dependencies:
      cssstyle: 4.6.0
      data-urls: 5.0.0
      decimal.js: 10.6.0
      html-encoding-sniffer: 4.0.0
      http-proxy-agent: 7.0.2
      https-proxy-agent: 7.0.6
      is-potential-custom-element-name: 1.0.1
      nwsapi: 2.2.21
      parse5: 7.3.0
      rrweb-cssom: 0.8.0
      saxes: 6.0.0
      symbol-tree: 3.2.4
      tough-cookie: 5.1.2
      w3c-xmlserializer: 5.0.0
      webidl-conversions: 7.0.0
      whatwg-encoding: 3.1.1
      whatwg-mimetype: 4.0.0
      whatwg-url: 14.2.0
      ws: 8.18.3
      xml-name-validator: 5.0.0
    transitivePeerDependencies:
      - bufferutil
      - supports-color
      - utf-8-validate

  jsesc@3.1.0: {}

  json-buffer@3.0.1: {}

  json-schema-ref-resolver@2.0.1:
    dependencies:
      dequal: 2.0.3

  json-schema-traverse@0.4.1: {}

  json-schema-traverse@1.0.0: {}

  json-stable-stringify-without-jsonify@1.0.1: {}

  json5@2.2.3: {}

  jsonpointer@5.0.1: {}

  keyv@4.5.4:
    dependencies:
      json-buffer: 3.0.1

  langchain@0.3.31(@langchain/core@0.3.72(openai@5.12.2(ws@8.18.3)(zod@4.0.17)))(@langchain/google-genai@0.2.16(@langchain/core@0.3.72(openai@5.12.2(ws@8.18.3)(zod@4.0.17))))(axios@1.11.0)(openai@5.12.2(ws@8.18.3)(zod@4.0.17))(ws@8.18.3):
    dependencies:
      '@langchain/core': 0.3.72(openai@5.12.2(ws@8.18.3)(zod@4.0.17))
      '@langchain/openai': 0.6.9(@langchain/core@0.3.72(openai@5.12.2(ws@8.18.3)(zod@4.0.17)))(ws@8.18.3)
      '@langchain/textsplitters': 0.1.0(@langchain/core@0.3.72(openai@5.12.2(ws@8.18.3)(zod@4.0.17)))
      js-tiktoken: 1.0.21
      js-yaml: 4.1.0
      jsonpointer: 5.0.1
      langsmith: 0.3.61(openai@5.12.2(ws@8.18.3)(zod@4.0.17))
      openapi-types: 12.1.3
      p-retry: 4.6.2
      uuid: 10.0.0
      yaml: 2.8.1
      zod: 3.25.76
    optionalDependencies:
      '@langchain/google-genai': 0.2.16(@langchain/core@0.3.72(openai@5.12.2(ws@8.18.3)(zod@4.0.17)))
      axios: 1.11.0
    transitivePeerDependencies:
      - '@opentelemetry/api'
      - '@opentelemetry/exporter-trace-otlp-proto'
      - '@opentelemetry/sdk-trace-base'
      - openai
      - ws

  langsmith@0.3.61(openai@5.12.2(ws@8.18.3)(zod@4.0.17)):
    dependencies:
      '@types/uuid': 10.0.0
      chalk: 4.1.2
      console-table-printer: 2.14.6
      p-queue: 6.6.2
      p-retry: 4.6.2
      semver: 7.7.2
      uuid: 10.0.0
    optionalDependencies:
      openai: 5.12.2(ws@8.18.3)(zod@4.0.17)

  levn@0.4.1:
    dependencies:
      prelude-ls: 1.2.1
      type-check: 0.4.0

  light-my-request@6.6.0:
    dependencies:
      cookie: 1.0.2
      process-warning: 4.0.1
      set-cookie-parser: 2.7.1

  lightningcss-darwin-arm64@1.30.1:
    optional: true

  lightningcss-darwin-x64@1.30.1:
    optional: true

  lightningcss-freebsd-x64@1.30.1:
    optional: true

  lightningcss-linux-arm-gnueabihf@1.30.1:
    optional: true

  lightningcss-linux-arm64-gnu@1.30.1:
    optional: true

  lightningcss-linux-arm64-musl@1.30.1:
    optional: true

  lightningcss-linux-x64-gnu@1.30.1:
    optional: true

  lightningcss-linux-x64-musl@1.30.1:
    optional: true

  lightningcss-win32-arm64-msvc@1.30.1:
    optional: true

  lightningcss-win32-x64-msvc@1.30.1:
    optional: true

  lightningcss@1.30.1:
    dependencies:
      detect-libc: 2.0.4
    optionalDependencies:
      lightningcss-darwin-arm64: 1.30.1
      lightningcss-darwin-x64: 1.30.1
      lightningcss-freebsd-x64: 1.30.1
      lightningcss-linux-arm-gnueabihf: 1.30.1
      lightningcss-linux-arm64-gnu: 1.30.1
      lightningcss-linux-arm64-musl: 1.30.1
      lightningcss-linux-x64-gnu: 1.30.1
      lightningcss-linux-x64-musl: 1.30.1
      lightningcss-win32-arm64-msvc: 1.30.1
      lightningcss-win32-x64-msvc: 1.30.1

  locate-path@6.0.0:
    dependencies:
      p-locate: 5.0.0

  lodash.merge@4.6.2: {}

  lodash@4.17.21: {}

  loupe@3.2.0: {}

  lower-case@2.0.2:
    dependencies:
      tslib: 2.8.1

  lru-cache@10.4.3: {}

  lru-cache@11.1.0: {}

  lru-cache@5.1.1:
    dependencies:
      yallist: 3.1.1

  lz-string@1.5.0: {}

  magic-string@0.30.17:
    dependencies:
      '@jridgewell/sourcemap-codec': 1.5.5

  magicast@0.3.5:
    dependencies:
      '@babel/parser': 7.28.3
      '@babel/types': 7.28.2
      source-map-js: 1.2.1

  make-dir@4.0.0:
    dependencies:
      semver: 7.7.2

  math-intrinsics@1.1.0: {}

  merge2@1.4.1: {}

  micromatch@4.0.8:
    dependencies:
      braces: 3.0.3
      picomatch: 2.3.1

  mime-db@1.52.0: {}

  mime-types@2.1.35:
    dependencies:
      mime-db: 1.52.0

  min-indent@1.0.1: {}

  minimatch@10.0.3:
    dependencies:
      '@isaacs/brace-expansion': 5.0.0

  minimatch@3.1.2:
    dependencies:
      brace-expansion: 1.1.12

  minimatch@9.0.5:
    dependencies:
      brace-expansion: 2.0.2

  minimist@1.2.8: {}

  minipass@7.1.2: {}

  minizlib@3.0.2:
    dependencies:
      minipass: 7.1.2

  mkdirp@3.0.1: {}

  mrmime@2.0.1: {}

  ms@2.1.3: {}

  mustache@4.2.0: {}

  nanoid@3.3.11: {}

  natural-compare@1.4.0: {}

  no-case@3.0.4:
    dependencies:
      lower-case: 2.0.2
      tslib: 2.8.1

  node-releases@2.0.19: {}

  nodemon@3.1.10:
    dependencies:
      chokidar: 3.6.0
      debug: 4.4.1(supports-color@5.5.0)
      ignore-by-default: 1.0.1
      minimatch: 3.1.2
      pstree.remy: 1.1.8
      semver: 7.7.2
      simple-update-notifier: 2.0.0
      supports-color: 5.5.0
      touch: 3.1.1
      undefsafe: 2.0.5

  normalize-path@3.0.0: {}

  nwsapi@2.2.21: {}

  ogl@1.0.11: {}

  on-exit-leak-free@2.1.2: {}

  once@1.4.0:
    dependencies:
      wrappy: 1.0.2

  openai@5.12.2(ws@8.18.3)(zod@3.25.76):
    optionalDependencies:
      ws: 8.18.3
      zod: 3.25.76

  openai@5.12.2(ws@8.18.3)(zod@4.0.17):
    optionalDependencies:
      ws: 8.18.3
      zod: 4.0.17
    optional: true

  openapi-types@12.1.3: {}

  optionator@0.9.4:
    dependencies:
      deep-is: 0.1.4
      fast-levenshtein: 2.0.6
      levn: 0.4.1
      prelude-ls: 1.2.1
      type-check: 0.4.0
      word-wrap: 1.2.5

  p-finally@1.0.0: {}

  p-limit@3.1.0:
    dependencies:
      yocto-queue: 0.1.0

  p-locate@5.0.0:
    dependencies:
      p-limit: 3.1.0

  p-queue@6.6.2:
    dependencies:
      eventemitter3: 4.0.7
      p-timeout: 3.2.0

  p-retry@4.6.2:
    dependencies:
      '@types/retry': 0.12.0
      retry: 0.13.1

  p-timeout@3.2.0:
    dependencies:
      p-finally: 1.0.0

  package-json-from-dist@1.0.1: {}

  parent-module@1.0.1:
    dependencies:
      callsites: 3.1.0

  parse5@7.3.0:
    dependencies:
      entities: 6.0.1

  pascal-case@3.1.2:
    dependencies:
      no-case: 3.0.4
      tslib: 2.8.1

  path-exists@4.0.0: {}

  path-key@3.1.1: {}

  path-scurry@1.11.1:
    dependencies:
      lru-cache: 10.4.3
      minipass: 7.1.2

  path-scurry@2.0.0:
    dependencies:
      lru-cache: 11.1.0
      minipass: 7.1.2

  pathe@1.1.2: {}

  pathval@2.0.1: {}

  pg-int8@1.0.1: {}

  pg-protocol@1.10.3: {}

  pg-types@2.2.0:
    dependencies:
      pg-int8: 1.0.1
      postgres-array: 2.0.0
      postgres-bytea: 1.0.0
      postgres-date: 1.0.7
      postgres-interval: 1.2.0

  picocolors@1.1.1: {}

  picomatch@2.3.1: {}

  picomatch@4.0.3: {}

  pino-abstract-transport@2.0.0:
    dependencies:
      split2: 4.2.0

  pino-pretty@13.1.1:
    dependencies:
      colorette: 2.0.20
      dateformat: 4.6.3
      fast-copy: 3.0.2
      fast-safe-stringify: 2.1.1
      help-me: 5.0.0
      joycon: 3.1.1
      minimist: 1.2.8
      on-exit-leak-free: 2.1.2
      pino-abstract-transport: 2.0.0
      pump: 3.0.3
      secure-json-parse: 4.0.0
      sonic-boom: 4.2.0
      strip-json-comments: 5.0.3

  pino-std-serializers@7.0.0: {}

  pino@9.9.0:
    dependencies:
      atomic-sleep: 1.0.0
      fast-redact: 3.5.0
      on-exit-leak-free: 2.1.2
      pino-abstract-transport: 2.0.0
      pino-std-serializers: 7.0.0
      process-warning: 5.0.0
      quick-format-unescaped: 4.0.4
      real-require: 0.2.0
      safe-stable-stringify: 2.5.0
      sonic-boom: 4.2.0
      thread-stream: 3.1.0

  postcss@8.5.6:
    dependencies:
      nanoid: 3.3.11
      picocolors: 1.1.1
      source-map-js: 1.2.1

  postgres-array@2.0.0: {}

  postgres-bytea@1.0.0: {}

  postgres-date@1.0.7: {}

  postgres-interval@1.2.0:
    dependencies:
      xtend: 4.0.2

  prelude-ls@1.2.1: {}

  prettier@3.6.2: {}

  pretty-format@27.5.1:
    dependencies:
      ansi-regex: 5.0.1
      ansi-styles: 5.2.0
      react-is: 17.0.2

  process-warning@4.0.1: {}

  process-warning@5.0.0: {}

  proxy-from-env@1.1.0: {}

  pstree.remy@1.1.8: {}

  pump@3.0.3:
    dependencies:
      end-of-stream: 1.4.5
      once: 1.4.0

  punycode@2.3.1: {}

  q@1.5.1: {}

  queue-microtask@1.2.3: {}

  quick-format-unescaped@4.0.4: {}

  react-dom@19.1.1(react@19.1.1):
    dependencies:
      react: 19.1.1
      scheduler: 0.26.0

  react-icons@5.5.0(react@19.1.1):
    dependencies:
      react: 19.1.1

  react-is@17.0.2: {}

  react-refresh@0.17.0: {}

  react-router-dom@7.8.1(react-dom@19.1.1(react@19.1.1))(react@19.1.1):
    dependencies:
      react: 19.1.1
      react-dom: 19.1.1(react@19.1.1)
      react-router: 7.8.1(react-dom@19.1.1(react@19.1.1))(react@19.1.1)

  react-router@7.8.1(react-dom@19.1.1(react@19.1.1))(react@19.1.1):
    dependencies:
      cookie: 1.0.2
      react: 19.1.1
      set-cookie-parser: 2.7.1
    optionalDependencies:
      react-dom: 19.1.1(react@19.1.1)

  react@19.1.1: {}

  readdirp@3.6.0:
    dependencies:
      picomatch: 2.3.1

  real-require@0.2.0: {}

  redent@3.0.0:
    dependencies:
      indent-string: 4.0.0
      strip-indent: 3.0.0

  redis@5.8.1:
    dependencies:
      '@redis/bloom': 5.8.1(@redis/client@5.8.1)
      '@redis/client': 5.8.1
      '@redis/json': 5.8.1(@redis/client@5.8.1)
      '@redis/search': 5.8.1(@redis/client@5.8.1)
      '@redis/time-series': 5.8.1(@redis/client@5.8.1)

  require-from-string@2.0.2: {}

  resolve-from@4.0.0: {}

  resolve-pkg-maps@1.0.0: {}

  ret@0.5.0: {}

  retry@0.13.1: {}

  reusify@1.1.0: {}

  rfdc@1.4.1: {}

  rollup@4.46.3:
    dependencies:
      '@types/estree': 1.0.8
    optionalDependencies:
      '@rollup/rollup-android-arm-eabi': 4.46.3
      '@rollup/rollup-android-arm64': 4.46.3
      '@rollup/rollup-darwin-arm64': 4.46.3
      '@rollup/rollup-darwin-x64': 4.46.3
      '@rollup/rollup-freebsd-arm64': 4.46.3
      '@rollup/rollup-freebsd-x64': 4.46.3
      '@rollup/rollup-linux-arm-gnueabihf': 4.46.3
      '@rollup/rollup-linux-arm-musleabihf': 4.46.3
      '@rollup/rollup-linux-arm64-gnu': 4.46.3
      '@rollup/rollup-linux-arm64-musl': 4.46.3
      '@rollup/rollup-linux-loongarch64-gnu': 4.46.3
      '@rollup/rollup-linux-ppc64-gnu': 4.46.3
      '@rollup/rollup-linux-riscv64-gnu': 4.46.3
      '@rollup/rollup-linux-riscv64-musl': 4.46.3
      '@rollup/rollup-linux-s390x-gnu': 4.46.3
      '@rollup/rollup-linux-x64-gnu': 4.46.3
      '@rollup/rollup-linux-x64-musl': 4.46.3
      '@rollup/rollup-win32-arm64-msvc': 4.46.3
      '@rollup/rollup-win32-ia32-msvc': 4.46.3
      '@rollup/rollup-win32-x64-msvc': 4.46.3
      fsevents: 2.3.3

  rrweb-cssom@0.8.0: {}

  run-parallel@1.2.0:
    dependencies:
      queue-microtask: 1.2.3

  safe-regex2@5.0.0:
    dependencies:
      ret: 0.5.0

  safe-stable-stringify@2.5.0: {}

  safer-buffer@2.1.2: {}

  saxes@6.0.0:
    dependencies:
      xmlchars: 2.2.0

  scheduler@0.26.0: {}

  secure-json-parse@3.0.2: {}

  secure-json-parse@4.0.0: {}

  semver@6.3.1: {}

  semver@7.7.2: {}

  set-cookie-parser@2.7.1: {}

  shebang-command@2.0.0:
    dependencies:
      shebang-regex: 3.0.0

  shebang-regex@3.0.0: {}

  shell-quote@1.8.3: {}

  siginfo@2.0.0: {}

  signal-exit@4.1.0: {}

  simple-update-notifier@2.0.0:
    dependencies:
      semver: 7.7.2

  simple-wcswidth@1.1.2: {}

  sirv@3.0.1:
    dependencies:
      '@polka/url': 1.0.0-next.29
      mrmime: 2.0.1
      totalist: 3.0.1

  sonic-boom@4.2.0:
    dependencies:
      atomic-sleep: 1.0.0

  source-map-js@1.2.1: {}

  source-map-support@0.5.21:
    dependencies:
      buffer-from: 1.1.2
      source-map: 0.6.1

  source-map@0.6.1: {}

  split2@4.2.0: {}

  stackback@0.0.2: {}

  std-env@3.9.0: {}

  string-width@4.2.3:
    dependencies:
      emoji-regex: 8.0.0
      is-fullwidth-code-point: 3.0.0
      strip-ansi: 6.0.1

  string-width@5.1.2:
    dependencies:
      eastasianwidth: 0.2.0
      emoji-regex: 9.2.2
      strip-ansi: 7.1.0

  strip-ansi@6.0.1:
    dependencies:
      ansi-regex: 5.0.1

  strip-ansi@7.1.0:
    dependencies:
      ansi-regex: 6.2.0

  strip-indent@3.0.0:
    dependencies:
      min-indent: 1.0.1

  strip-json-comments@3.1.1: {}

  strip-json-comments@5.0.3: {}

  supports-color@5.5.0:
    dependencies:
      has-flag: 3.0.0

  supports-color@7.2.0:
    dependencies:
      has-flag: 4.0.0

  symbol-tree@3.2.4: {}

  tailwindcss@4.1.12: {}

  tapable@2.2.2: {}

  tar@7.4.3:
    dependencies:
      '@isaacs/fs-minipass': 4.0.1
      chownr: 3.0.0
      minipass: 7.1.2
      minizlib: 3.0.2
      mkdirp: 3.0.1
      yallist: 5.0.0

  test-exclude@7.0.1:
    dependencies:
      '@istanbuljs/schema': 0.1.3
      glob: 10.4.5
      minimatch: 9.0.5

  thread-stream@3.1.0:
    dependencies:
      real-require: 0.2.0

  tinybench@2.9.0: {}

  tinyexec@0.3.2: {}

  tinyglobby@0.2.14:
    dependencies:
      fdir: 6.5.0(picomatch@4.0.3)
      picomatch: 4.0.3

  tinypool@1.1.1: {}

  tinyrainbow@1.2.0: {}

  tinyspy@3.0.2: {}

  tldts-core@6.1.86: {}

  tldts@6.1.86:
    dependencies:
      tldts-core: 6.1.86

  to-regex-range@5.0.1:
    dependencies:
      is-number: 7.0.0

  toad-cache@3.7.0: {}

  totalist@3.0.1: {}

  touch@3.1.1: {}

  tough-cookie@5.1.2:
    dependencies:
      tldts: 6.1.86

  tr46@5.1.1:
    dependencies:
      punycode: 2.3.1

  ts-api-utils@2.1.0(typescript@5.9.2):
    dependencies:
      typescript: 5.9.2

  tslib@2.8.1: {}

  tsx@4.20.4:
    dependencies:
      esbuild: 0.25.9
      get-tsconfig: 4.10.1
    optionalDependencies:
      fsevents: 2.3.3

  turbo-darwin-64@2.5.6:
    optional: true

  turbo-darwin-arm64@2.5.6:
    optional: true

  turbo-linux-64@2.5.6:
    optional: true

  turbo-linux-arm64@2.5.6:
    optional: true

  turbo-windows-64@2.5.6:
    optional: true

  turbo-windows-arm64@2.5.6:
    optional: true

  turbo@2.5.6:
    optionalDependencies:
      turbo-darwin-64: 2.5.6
      turbo-darwin-arm64: 2.5.6
      turbo-linux-64: 2.5.6
      turbo-linux-arm64: 2.5.6
      turbo-windows-64: 2.5.6
      turbo-windows-arm64: 2.5.6

  type-check@0.4.0:
    dependencies:
      prelude-ls: 1.2.1

  typescript@5.9.2: {}

  undefsafe@2.0.5: {}

  undici-types@6.21.0: {}

  update-browserslist-db@1.1.3(browserslist@4.25.3):
    dependencies:
      browserslist: 4.25.3
      escalade: 3.2.0
      picocolors: 1.1.1

  uri-js@4.4.1:
    dependencies:
      punycode: 2.3.1

  uuid@10.0.0: {}

  uuid@11.1.0: {}

  vite-node@2.1.9(@types/node@22.17.2)(lightningcss@1.30.1):
    dependencies:
      cac: 6.7.14
      debug: 4.4.1(supports-color@5.5.0)
      es-module-lexer: 1.7.0
      pathe: 1.1.2
      vite: 5.4.19(@types/node@22.17.2)(lightningcss@1.30.1)
    transitivePeerDependencies:
      - '@types/node'
      - less
      - lightningcss
      - sass
      - sass-embedded
      - stylus
      - sugarss
      - supports-color
      - terser

  vite@5.4.19(@types/node@22.17.2)(lightningcss@1.30.1):
    dependencies:
      esbuild: 0.21.5
      postcss: 8.5.6
      rollup: 4.46.3
    optionalDependencies:
      '@types/node': 22.17.2
      fsevents: 2.3.3
      lightningcss: 1.30.1

  vite@7.1.3(@types/node@22.17.2)(jiti@2.5.1)(lightningcss@1.30.1)(tsx@4.20.4)(yaml@2.8.1):
    dependencies:
      esbuild: 0.25.9
      fdir: 6.5.0(picomatch@4.0.3)
      picomatch: 4.0.3
      postcss: 8.5.6
      rollup: 4.46.3
      tinyglobby: 0.2.14
    optionalDependencies:
      '@types/node': 22.17.2
      fsevents: 2.3.3
      jiti: 2.5.1
      lightningcss: 1.30.1
      tsx: 4.20.4
      yaml: 2.8.1

  vitest@2.1.9(@types/node@22.17.2)(@vitest/ui@2.1.9)(jsdom@26.1.0)(lightningcss@1.30.1):
    dependencies:
      '@vitest/expect': 2.1.9
      '@vitest/mocker': 2.1.9(vite@5.4.19(@types/node@22.17.2)(lightningcss@1.30.1))
      '@vitest/pretty-format': 2.1.9
      '@vitest/runner': 2.1.9
      '@vitest/snapshot': 2.1.9
      '@vitest/spy': 2.1.9
      '@vitest/utils': 2.1.9
      chai: 5.3.1
      debug: 4.4.1(supports-color@5.5.0)
      expect-type: 1.2.2
      magic-string: 0.30.17
      pathe: 1.1.2
      std-env: 3.9.0
      tinybench: 2.9.0
      tinyexec: 0.3.2
      tinypool: 1.1.1
      tinyrainbow: 1.2.0
      vite: 5.4.19(@types/node@22.17.2)(lightningcss@1.30.1)
      vite-node: 2.1.9(@types/node@22.17.2)(lightningcss@1.30.1)
      why-is-node-running: 2.3.0
    optionalDependencies:
      '@types/node': 22.17.2
      '@vitest/ui': 2.1.9(vitest@2.1.9)
      jsdom: 26.1.0
    transitivePeerDependencies:
      - less
      - lightningcss
      - msw
      - sass
      - sass-embedded
      - stylus
      - sugarss
      - supports-color
      - terser

  w3c-xmlserializer@5.0.0:
    dependencies:
      xml-name-validator: 5.0.0

  webidl-conversions@7.0.0: {}

  whatwg-encoding@3.1.1:
    dependencies:
      iconv-lite: 0.6.3

  whatwg-mimetype@4.0.0: {}

  whatwg-url@14.2.0:
    dependencies:
      tr46: 5.1.1
      webidl-conversions: 7.0.0

  which@2.0.2:
    dependencies:
      isexe: 2.0.0

  which@4.0.0:
    dependencies:
      isexe: 3.1.1

  why-is-node-running@2.3.0:
    dependencies:
      siginfo: 2.0.0
      stackback: 0.0.2

  word-wrap@1.2.5: {}

  wrap-ansi@7.0.0:
    dependencies:
      ansi-styles: 4.3.0
      string-width: 4.2.3
      strip-ansi: 6.0.1

  wrap-ansi@8.1.0:
    dependencies:
      ansi-styles: 6.2.1
      string-width: 5.1.2
      strip-ansi: 7.1.0

  wrappy@1.0.2: {}

  ws@8.18.3: {}

  xml-name-validator@5.0.0: {}

  xmlchars@2.2.0: {}

  xtend@4.0.2: {}

  yallist@3.1.1: {}

  yallist@5.0.0: {}

  yaml@2.8.1: {}

  yocto-queue@0.1.0: {}

  zod-to-json-schema@3.24.6(zod@3.25.76):
    dependencies:
      zod: 3.25.76

  zod@3.25.76: {}

  zod@4.0.17: {}<|MERGE_RESOLUTION|>--- conflicted
+++ resolved
@@ -110,11 +110,7 @@
     dependencies:
       '@tailwindcss/vite':
         specifier: ^4.1.12
-<<<<<<< HEAD
         version: 4.1.12(vite@7.1.3(@types/node@22.17.2)(jiti@2.5.1)(lightningcss@1.30.1))
-=======
-        version: 4.1.12(vite@7.1.3(@types/node@22.17.2)(jiti@2.5.1)(lightningcss@1.30.1)(tsx@4.20.4)(yaml@2.8.1))
->>>>>>> 910ac50a
       axios:
         specifier: ^1.11.0
         version: 1.11.0
