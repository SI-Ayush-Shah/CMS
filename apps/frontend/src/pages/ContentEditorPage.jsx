--- conflicted
+++ resolved
@@ -119,35 +119,6 @@
         </div>
       )}
 
-<<<<<<< HEAD
-      <div className="flex flex-1 w-full gap-3 h-full">
-        <div className="w-[55%] gap-6 w-full">
-          {/* Editor column */}
-          <section className="lg:col-span-2 space-y-5 p-2 ">
-            {/* Header with actions */}
-
-            <div className="flex items-center sticky top-2 z-10 justify-between mb-6 rounded-2xl border border-core-prim-300/20 px-4 py-2 bg-core-prim-900">
-              <div className="text-[20px] font-semibold text-invert-high">
-                Creative Wizard
-              </div>
-              <div className="flex items-center gap-2">
-                <Button
-                  variant="outline"
-                  onClick={handleSaveDraft}
-                  isLoading={isSavingDraft}
-                  className="min-w-40"
-                >
-                  Save to drafts
-                </Button>
-                <Button
-                  variant="outline"
-                  onClick={handlePublish}
-                  isLoading={isPublishing}
-                  className="min-w-36"
-                >
-                  Publish
-                </Button>
-=======
       <div className="grid grid-cols-1 lg:grid-cols-3 gap-6">
         {/* Editor column */}
         <section className="lg:col-span-2 space-y-5">
@@ -186,46 +157,10 @@
                   alt="Cover preview"
                   className="w-full aspect-[16/10] object-cover"
                 />
->>>>>>> 36830160
-              </div>
-            </div>
-
-<<<<<<< HEAD
-            <div className="px-3 overflow-y-auto">
-              <div className="">
-                <p className="text-xs text-invert-low mb-2">Image</p>
-                <div className="w-full">
-                  <div className="relative w-[90%] overflow-hidden rounded-2xl border border-core-prim-300/20">
-                    <img
-                      src={dummyImageUrl}
-                      alt="Cover preview"
-                      className="w-full aspect-[16/10] object-cover"
-                    />
-                  </div>
-                </div>
-              </div>
-
-              <div className="py-3">
-                <p className="text-xs text-invert-low mb-2">Title</p>
-                <h1 className="font-semibold text-invert-high text-[22px] sm:text-[24px] lg:text-[26px] leading-8">
-                  {dummyTitle}
-                </h1>
-              </div>
-
-              <div className="">
-                <p className="text-xs text-invert-low mb-2">Body</p>
-                <div className="">
-                  {dummyBody.split("\n").map((para, idx) => (
-                    <p
-                      key={idx}
-                      className="text-main-medium text-[14px] leading-7 mb-2 last:mb-0"
-                    >
-                      {para}
-                    </p>
-                  ))}
-                </div>
-              </div>
-=======
+              </div>
+            </div>
+          </div>
+
           <div>
             <p className="text-xs text-invert-low mb-2">Title</p>
             <h1 className="font-semibold text-invert-high text-[22px] sm:text-[24px] lg:text-[26px] leading-8">
@@ -248,10 +183,9 @@
                   </p>
                 ))
               )}
->>>>>>> 36830160
-            </div>
-          </section>
-        </div>
+            </div>
+          </div>
+        </section>
 
         {/* Assistant column */}
         <div className=" w-[45%] bg-black h-screen sticky top-0 p-2">
