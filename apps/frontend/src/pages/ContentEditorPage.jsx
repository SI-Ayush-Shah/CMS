import React, { useCallback, useMemo, useState, useEffect } from "react";
import { useParams } from "react-router-dom";
import { useQuery } from "@tanstack/react-query";
import { Button } from "../components/Button";
import { Input } from "../components/Input";
import { contentApi } from "../services/contentApi";
import EditorJsRenderer from "../components/EditorJsRenderer";
import EditorJsEditor from "../components/EditorJsEditor";
import RightPanel from "../components/RightPanel";
import { normalizeEditorJsBody } from "../utils";

/**
 * Content Editor Page
 *
 * UI inspired by the provided Figma. Left column contains the editor:
 * - Cover Image (single image)
 * - Title
 * - Body
 * - Actions (Save to drafts / Publish)
 *
 * Right column contains an assistant panel using the existing
 * EnhancedAiChatInput for ideation/help while writing.
 */
export default function ContentEditorPage() {
  const { id } = useParams();
  const { data: article } = useQuery({
    queryKey: ["article", id],
    queryFn: () => contentApi.getContent(id),
    enabled: !!id,
  });

  const [isSavingDraft, setIsSavingDraft] = useState(false);
  const [isPublishing, setIsPublishing] = useState(false);
  const [message, setMessage] = useState("");
  const [messageType, setMessageType] = useState(""); // 'success' | 'error'
  const [viewMode, setViewMode] = useState("edit"); // 'edit' | 'preview'

  // Read-only dummy content for the editor preview (LHS)
  const dummyTitle = "Virat Kohli: A Career Unforgettable—and Unfulfilled";
  const dummyBody = `Virat Kohli's retirement from Tests has left Indian cricket beleaguered and the sporting world gasping in surprise.\n\nComing on the heels of captain Rohit Sharma quitting a few days earlier, it adds up to a double whammy for India who embark on a tough tour of England for a five-Test series come June without their two most experienced batters.\n\nLike Sharma, Kohli took to Instagram, where he commands more than 270 million followers, to make his retirement public. "As I step away from this format, it's not easy – but it feels right..." he explained to his disconsolate fans.\n\nTributes for Kohli have come in a deluge since: from fellow cricketers, past and present, old and young, and also legends from other disciplines like tennis ace Novak Djokovic and football star Harry Kane, which highlights the sweep and heft of Kohli's global appeal.\n\nLeading India to victory in the Under-19 World Cup in 2008, Kohli was fast tracked into international cricket by the then-chairman of selectors, former India captain Dilip Vengsarkar, against the judgement of others in the cricket establishment.`;
  const dummyImageUrl = useMemo(
    () =>
      "https://images.unsplash.com/photo-1517649763962-0c623066013b?q=80&w=1600&auto=format&fit=crop",
    []
  );

  const showMessage = useCallback((text, type = "success") => {
    setMessage(text);
    setMessageType(type);
    window.setTimeout(
      () => {
        setMessage("");
        setMessageType("");
      },
      type === "success" ? 4000 : 6000
    );
  }, []);

  const currentTitle = article?.title || dummyTitle;
  const currentBanner = article?.bannerUrl || dummyImageUrl;
  const currentBody = article?.body;
  const [editorBody, setEditorBody] = useState(currentBody || null);
  const [title, setTitle] = useState("");
  const [summary, setSummary] = useState("");
  const [category, setCategory] = useState("");
  const [tags, setTags] = useState([]);
  useEffect(() => {
    setEditorBody(currentBody || null);
    setTitle(article?.title || "");
    setSummary(article?.summary || "");
    setCategory(article?.category || "");
    setTags(Array.isArray(article?.tags) ? article.tags : []);
  }, [
    currentBody,
    article?.title,
    article?.summary,
    article?.category,
    article?.tags,
  ]);

  const initialEditorData = useMemo(() => {
    if (editorBody) return editorBody;
    if (currentBody) return currentBody;
    const blocks = dummyBody
      .split("\n")
      .filter(Boolean)
      .map((p) => ({
        id: Math.random().toString(36).slice(2),
        type: "paragraph",
        data: { text: p },
      }));
    return { time: Date.now(), blocks, version: "2.30.7" };
  }, [editorBody, currentBody, dummyBody]);

  const handleEditorChange = useCallback((data) => {
    const normalized = normalizeEditorJsBody(data);
    setEditorBody(normalized);
  }, []);

  const validate = useCallback(() => {
    if (!(title || currentTitle).trim()) {
      showMessage("Please add a title.", "error");
      return false;
    }
    const hasEditorBlocks =
      Array.isArray(editorBody?.blocks) && editorBody.blocks.length > 0;
    if (!hasEditorBlocks && !dummyBody.trim()) {
      showMessage("Please write the body content.", "error");
      return false;
    }
    return true;
  }, [title, currentTitle, editorBody, dummyBody, showMessage]);

  const handleSaveDraft = useCallback(async () => {
    if (!validate()) return;
    try {
      setIsSavingDraft(true);
      if (id) {
        const payload = {
          title: title || currentTitle,
          summary: summary || undefined,
          category: category || undefined,
          tags: tags.length ? tags : undefined,
          body: editorBody || currentBody,
        };
        const res = await contentApi.patchContent(id, payload);
        showMessage("Draft updated successfully.");
        return res;
      } else {
        const res = await contentApi.saveContent({
          text: `${dummyTitle}\n\n${dummyBody}`,
          imageIds: [],
          metadata: { status: "draft" },
        });
        showMessage("Saved to drafts successfully.");
        return res;
      }
    } catch (err) {
      showMessage(err?.message || "Failed to save draft.", "error");
    } finally {
      setIsSavingDraft(false);
    }
  }, [
    validate,
    dummyTitle,
    dummyBody,
    showMessage,
    id,
    editorBody,
    title,
    summary,
    category,
    tags,
    currentTitle,
    currentBody,
  ]);

  const handlePublish = useCallback(async () => {
    if (!validate()) return;
    try {
      setIsPublishing(true);
      if (id) {
        const payload = {
          title: title || currentTitle,
          summary: summary || undefined,
          category: category || undefined,
          tags: tags.length ? tags : undefined,
          body: editorBody || currentBody,
        };
        const res = await contentApi.patchContent(id, payload);
        showMessage("Content updated.");
        return res;
      } else {
        const res = await contentApi.saveContent({
          text: `${dummyTitle}\n\n${dummyBody}`,
          imageIds: [],
          metadata: { status: "published" },
        });
        showMessage("Published successfully.");
        return res;
      }
    } catch (err) {
      showMessage(err?.message || "Failed to publish.", "error");
    } finally {
      setIsPublishing(false);
    }
  }, [
    validate,
    dummyTitle,
    dummyBody,
    showMessage,
    id,
    editorBody,
    title,
    summary,
    category,
    tags,
    currentTitle,
    currentBody,
  ]);

  const handleRefinementApplied = useCallback(
    async (updatedBody) => {
      try {
        const blogId = article?.id;
        const normalized = normalizeEditorJsBody(updatedBody);
        setEditorBody(normalized);
        if (blogId) {
          await contentApi.updateBlogContent(blogId, normalized);
          showMessage("Refinement saved.");
        } else {
          showMessage("Refinement applied to preview.");
        }
      } catch (err) {
        showMessage(err?.message || "Failed to save refinement.", "error");
      }
    },
    [article?.id, showMessage]
  );

  return (
    <div className="w-full h-full">
      {/* Message */}
      {message && (
        <div
          className={`mb-4 p-3 rounded-lg text-sm ${
            messageType === "success"
              ? "bg-success-500/10 border border-success-500/20 text-success-500"
              : "bg-error-500/10 border border-error-500/20 text-error-400"
          }`}
        >
          {message}
        </div>
      )}

      <div className="grid grid-cols-1 lg:grid-cols-3 gap-6">
        {/* Editor column */}
        <section className="lg:col-span-2 space-y-5">
<<<<<<< HEAD
          {/* Header with title, status, updated at, and actions only */}
          <div className="mb-5 rounded-xl border border-core-prim-300/20 bg-core-neu-1000/40 px-4 py-3 sticky top-0 z-10 backdrop-blur-lg">
            <div className="flex flex-col gap-2 md:flex-row md:items-center md:justify-between">
              <div className="flex-1 min-w-0">
                <Input
                  placeholder="Title"
                  value={title}
                  onChange={(e) => setTitle(e.target.value)}
                  className="text-[18px] font-semibold"
                />
                {article?.updatedAt && (
                  <div className="text-[11px] text-invert-low mt-1">
                    Updated {new Date(article.updatedAt).toLocaleString()}
                  </div>
                )}
              </div>
              <div className="flex items-center gap-3 mt-2 md:mt-0">
                {article?.status && (
                  <span
                    className={`text-[11px] px-2 py-0.5 rounded-full border ${
                      article.status === "published"
                        ? "bg-success-500/10 border-success-500/20 text-success-400"
                        : "bg-warning-500/10 border-warning-500/20 text-warning-400"
                    }`}
                  >
                    {article.status}
                  </span>
                )}
                <Button
                  variant="outline"
                  onClick={handleSaveDraft}
                  isLoading={isSavingDraft}
                  className="min-w-28"
                >
                  Save draft
                </Button>
                <Button
                  variant="solid"
                  onClick={handlePublish}
                  isLoading={isPublishing}
                  className="min-w-24"
                >
                  Publish
                </Button>
              </div>
=======
          {/* Header with actions */}
          <div className="flex items-center justify-between mb-5 rounded-md border border-core-prim-300/20 bg-core-neu-1000/40 px-4 py-2 sticky top-2 z-10 backdrop-blur-lg">
            <div className="text-[20px] flex flex-col font-semibold text-invert-high">
              Creative Wizard{" "}
              {id && (
                <span className="text-[12px] text-invert-low">#{id}</span>
              )}
>>>>>>> 9d330820
            </div>
          </div>

          {/* Metadata fields below header */}
          <div className="rounded-xl border border-core-prim-300/20 bg-core-neu-1000/40 px-4 py-3">
            <div className="flex flex-col gap-3">
              <textarea
                placeholder="Summary"
                value={summary}
                onChange={(e) => setSummary(e.target.value)}
                rows={3}
                className="w-full rounded-lg px-3 py-2 text-[13px] bg-button-filled-main-default focus:ring-2 focus:ring-core-prim-500"
              />
              <div className="grid grid-cols-1 sm:grid-cols-2 gap-3">
                <Input
                  placeholder="Category"
                  value={category}
                  onChange={(e) => setCategory(e.target.value)}
                />
                <Input
                  placeholder="Tags (comma-separated)"
                  value={tags.join(", ")}
                  onChange={(e) =>
                    setTags(
                      e.target.value
                        .split(",")
                        .map((t) => t.trim())
                        .filter(Boolean)
                    )
                  }
                />
              </div>
            </div>
          </div>
          <div className="px-3">
            <p className="text-xs text-invert-low mb-2">Image</p>
            <div className="w-full">
              <div className="relative w-full overflow-hidden rounded-2xl border border-core-prim-300/20">
                <img
                  src={currentBanner}
                  alt="Cover preview"
                  className="w-full aspect-[16/10] object-cover"
                />
              </div>
            </div>
          </div>

<<<<<<< HEAD
          <div>
            <div className="flex items-center justify-between mb-2">
              <p className="text-xs text-invert-low">Body</p>
              <div className="flex items-center rounded-md overflow-hidden border border-core-prim-300/20">
                <button
                  className={`px-3 py-1.5 text-[12px] ${
                    viewMode === "edit"
                      ? "bg-core-prim-500/20 text-invert-high"
                      : "bg-transparent text-invert-low"
                  }`}
                  onClick={() => setViewMode("edit")}
                >
                  Edit
                </button>
                <button
                  className={`px-3 py-1.5 text-[12px] ${
                    viewMode === "preview"
                      ? "bg-core-prim-500/20 text-invert-high"
                      : "bg-transparent text-invert-low"
                  }`}
                  onClick={() => setViewMode("preview")}
                >
                  Preview
                </button>
              </div>
            </div>
=======
          <div className="px-3">
            <p className="text-xs text-invert-low mb-2">Body</p>
>>>>>>> 9d330820
            <div className="">
              {/* Keep editor mounted for state retention; toggle visibility */}
              <div className={viewMode === "edit" ? "block" : "hidden"}>
                <EditorJsEditor
                  initialData={initialEditorData}
                  onChange={handleEditorChange}
                  className="mx-auto max-w-[860px]"
                />
              </div>
              {viewMode === "preview" && (
                <div className="rounded-xl border border-core-prim-300/20 bg-core-neu-1000/40 p-6 mx-auto max-w-[860px]">
                  <EditorJsRenderer data={editorBody || currentBody} />
                </div>
              )}
            </div>
          </div>
        </section>

        {/* Right Panel */}
        <RightPanel
          blogId={article?.id}
          body={editorBody || currentBody}
          onRefinement={handleRefinementApplied}
        />
      </div>
    </div>
  );
}<|MERGE_RESOLUTION|>--- conflicted
+++ resolved
@@ -236,7 +236,6 @@
       <div className="grid grid-cols-1 lg:grid-cols-3 gap-6">
         {/* Editor column */}
         <section className="lg:col-span-2 space-y-5">
-<<<<<<< HEAD
           {/* Header with title, status, updated at, and actions only */}
           <div className="mb-5 rounded-xl border border-core-prim-300/20 bg-core-neu-1000/40 px-4 py-3 sticky top-0 z-10 backdrop-blur-lg">
             <div className="flex flex-col gap-2 md:flex-row md:items-center md:justify-between">
@@ -282,15 +281,6 @@
                   Publish
                 </Button>
               </div>
-=======
-          {/* Header with actions */}
-          <div className="flex items-center justify-between mb-5 rounded-md border border-core-prim-300/20 bg-core-neu-1000/40 px-4 py-2 sticky top-2 z-10 backdrop-blur-lg">
-            <div className="text-[20px] flex flex-col font-semibold text-invert-high">
-              Creative Wizard{" "}
-              {id && (
-                <span className="text-[12px] text-invert-low">#{id}</span>
-              )}
->>>>>>> 9d330820
             </div>
           </div>
 
@@ -323,6 +313,31 @@
                   }
                 />
               </div>
+          {/* Header with actions */}
+          <div className="flex items-center justify-between mb-5 rounded-md border border-core-prim-300/20 bg-core-neu-1000/40 px-4 py-2 sticky top-2 z-10 backdrop-blur-lg">
+            <div className="text-[20px] flex flex-col font-semibold text-invert-high">
+              Creative Wizard{" "}
+              {id && (
+                <span className="text-[12px] text-invert-low">#{id}</span>
+              )}
+            </div>
+            <div className="flex items-center gap-2">
+              <Button
+                variant="outline"
+                onClick={handleSaveDraft}
+                isLoading={isSavingDraft}
+                className="min-w-40"
+              >
+                Save to drafts
+              </Button>
+              <Button
+                variant="solid"
+                onClick={handlePublish}
+                isLoading={isPublishing}
+                className="min-w-36"
+              >
+                Publish
+              </Button>
             </div>
           </div>
           <div className="px-3">
@@ -338,7 +353,6 @@
             </div>
           </div>
 
-<<<<<<< HEAD
           <div>
             <div className="flex items-center justify-between mb-2">
               <p className="text-xs text-invert-low">Body</p>
@@ -365,10 +379,8 @@
                 </button>
               </div>
             </div>
-=======
           <div className="px-3">
             <p className="text-xs text-invert-low mb-2">Body</p>
->>>>>>> 9d330820
             <div className="">
               {/* Keep editor mounted for state retention; toggle visibility */}
               <div className={viewMode === "edit" ? "block" : "hidden"}>
