@import "tailwindcss";

@theme {
  /* Primary */
  --color-core-prim-50: #c9a3ee;
  --color-core-prim-100: #b588e0;
  --color-core-prim-200: #a16ed2;
  --color-core-prim-300: #8c53c3;
  --color-core-prim-400: #7839b5;
  --color-core-prim-500: #641ea7;
  --color-core-prim-600: #501886;
  --color-core-prim-700: #3c1264;
  --color-core-prim-800: #280c43;
  --color-core-prim-900: #140621;

  /* Success */
  --color-success-50: #e8f3ee;
  --color-success-100: #b7daca;
  --color-success-200: #94c8b1;
  --color-success-300: #64af8d;
  --color-success-400: #459f77;
  --color-success-500: #178755;
  --color-success-600: #157b4d;
  --color-success-700: #10603c;
  --color-success-800: #0d4a2f;
  --color-success-900: #0a3924;

  /* Warning */
  --color-warning-50: #fff1e6;
  --color-warning-100: #ffdcbd;
  --color-warning-200: #ffc694;
  --color-warning-300: #ffab61;
  --color-warning-400: #ff9a42;
  --color-warning-500: #ff7e0d;
  --color-warning-600: #de7112;
  --color-warning-700: #b35b0f;
  --color-warning-800: #8e480b;
  --color-warning-900: #6d3709;

  /* Error */
  --color-error-50: #fde8e8;
  --color-error-100: #f9b6b6;
  --color-error-200: #f69393;
  --color-error-300: #f26262;
  --color-error-400: #ef4343;
  --color-error-500: #eb1414;
  --color-error-600: #d61212;
  --color-error-700: #a70e0e;
  --color-error-800: #810b0b;
  --color-error-900: #630808;

  /* Neutral */
  --color-core-neu-00: #ffffff;
  --color-core-neu-50: #fafafa;
  --color-core-neu-100: #f5f5f5;
  --color-core-neu-200: #eeeeee;
  --color-core-neu-300: #e0e0e0;
  --color-core-neu-400: #bdbdbd;
  --color-core-neu-500: #9e9e9e;
  --color-core-neu-600: #757575;
  --color-core-neu-700: #616161;
  --color-core-neu-800: #424242;
  --color-core-neu-900: #212121;
  --color-core-neu-950: #25272c;
  --color-core-neu-1000: #000000;


  --color-button-filled-main-default: #171717;
  --color-border-main-default: #613F82;
--color-tes

  /* Text roles */
  --color-text-main-high: #212121; /* txt/main/high */
  --color-text-main-medium: #424242; /* txt/main/medium */
  --color-text-main-low: #616161; /* txt/main/low */
  --color-text-main-disabled: #bdbdbd; /* txt/main/disable */
  --color-text-invert-high: #ffffff; /* txt/invert/high */
  --color-text-invert-medium: #eeeeee; /* txt/invert/medium */
  --color-text-invert-low: #747474; /* txt/invert/low */
  --color-text-invert-disabled: #464646; /* txt/invert/disable */
  /* Aliases for cleaner class names */
  --color-main-high: var(--color-text-main-high);
  --color-main-medium: var(--color-text-main-medium);
  --color-main-low: var(--color-text-main-low);
  --color-main-disabled: var(--color-text-main-disabled);
  --color-invert-high: var(--color-text-invert-high);
  --color-invert-medium: var(--color-text-invert-medium);
  --color-invert-low: var(--color-text-invert-low);
  --color-invert-disabled: var(--color-text-invert-disabled);

  /* Surfaces */
  --color-bg-surface: #ffffff; /* bg/main/surface */
  --color-bg-container: #fafafa; /* bg/main/container */
  --color-bg-card: #f5f5f5; /* bg/main/card */
  --color-bg-card-2: #eeeeee; /* bg/main/card_2 */
  /* Aliases for cleaner class names */
  --color-surface: var(--color-bg-surface);
  --color-container: var(--color-bg-container);
  --color-card: var(--color-bg-card);
  --color-card-2: var(--color-bg-card-2);

  /* Borders */
  --color-border-default: #eeeeee; /* border/main/default */
  --color-border-invert: #212121; /* border/main/invert */
  --color-border-disabled: #eeeeee; /* border/main/disable */
  --color-border-error: #eb1414; /* border/main/error */
  --color-border-warning: #8e480b; /* border/main/warning */
  --color-border-success: #178755; /* border/main/success */

  /* Typography */
  --font-sans:
    "Poppins", ui-sans-serif, system-ui, -apple-system, Segoe UI, Roboto,
    Helvetica, Arial, "Apple Color Emoji", "Segoe UI Emoji";
  --font-weight-regular: 400; /* weight/regular */
  --font-weight-medium: 500; /* weight/medium */
  --font-weight-bold: 700; /* weight/bold */

  /* Headings */
  --text-h1: 32px; /* h1/bold */
  --leading-h1: 45px;
  --text-h2: 28px; /* h2/regular|bold */
  --leading-h2: 39px;
  --text-h3: 24px; /* h3/regular */
  --leading-h3: 34px;

  /* Body text */
  --text-body-sm: 14px; /* size/body_sm */
  --leading-body-sm: 20px; /* line_height/body_sm */
  --text-body-md: 16px; /* size/body_md */
  --leading-body-md: 22px; /* line_height/body_md */
  --text-body-lg: 20px; /* body_lg */
  --leading-body-lg: 28px; /* lineHeight 28 */

  /* Radius */
  --radius-rounded: 4px; /* radius/rounded */
  --radius-2xl: 16px; /* radius/2xl */
  --radius-full: 999px; /* radius/full */

  /* Spacing (4px base scale) */
  --spacing-0: 0;
  --spacing-1: 4px; /* spacing/1 */
  --spacing-1_5: 6px; /* 1_5 */
  --spacing-2: 8px; /* spacing/2 */
  --spacing-2_5: 10px; /* 2_5 */
  --spacing-3: 12px; /* spacing/3 */
  --spacing-3_5: 14px; /* spacing/3_5 */
  --spacing-4: 16px; /* spacing/4 */
  --spacing-5: 20px; /* spacing/5 */
  --spacing-10: 40px; /* spacing/10 */
<<<<<<< HEAD
}
=======
}


body{
    color: var(--color-main-medium);
  }
>>>>>>> a9e97329
<|MERGE_RESOLUTION|>--- conflicted
+++ resolved
@@ -147,13 +147,9 @@
   --spacing-4: 16px; /* spacing/4 */
   --spacing-5: 20px; /* spacing/5 */
   --spacing-10: 40px; /* spacing/10 */
-<<<<<<< HEAD
-}
-=======
 }
 
 
 body{
     color: var(--color-main-medium);
-  }
->>>>>>> a9e97329
+  }