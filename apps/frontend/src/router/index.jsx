--- conflicted
+++ resolved
@@ -5,19 +5,12 @@
 import BaseLayout from "../layouts/BaseLayout";
 
 // Lazy load page components for code splitting
-<<<<<<< HEAD
-const HomePage = lazy(() => import('../pages/HomePage'));
-const ComponentsPage = lazy(() => import('../pages/ComponentsPage'));
-const AboutPage = lazy(() => import('../pages/AboutPage'));
-const LoginPage = lazy(() => import('../pages/LoginPage'));
-const NotFoundPage = lazy(() => import('../pages/NotFoundPage'));
-=======
 const HomePage = lazy(() => import("../pages/HomePage"));
 const ComponentsPage = lazy(() => import("../pages/ComponentsPage"));
 const AboutPage = lazy(() => import("../pages/AboutPage"));
 const ContentWizardPage = lazy(() => import("../pages/ContentWizardPage"));
 const NotFoundPage = lazy(() => import("../pages/NotFoundPage"));
->>>>>>> 17e0b027
+const LoginPage = lazy(() => import('../pages/LoginPage'));
 
 // Router configuration with route definitions
 export const router = createBrowserRouter([
@@ -60,7 +53,6 @@
         ),
       },
       {
-<<<<<<< HEAD
         path: 'login',
         element: (
           <LazyPageWrapper>
@@ -70,9 +62,6 @@
       },
       {
         path: '*',
-=======
-        path: "*",
->>>>>>> 17e0b027
         element: (
           <LazyPageWrapper>
             <NotFoundPage />
