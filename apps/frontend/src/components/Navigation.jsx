--- conflicted
+++ resolved
@@ -6,13 +6,8 @@
   const location = useLocation();
 
   const navigationItems = [
-<<<<<<< HEAD
-    { name: 'Home', href: '/', current: location.pathname === '/' },
-    { name: 'Components', href: '/components', current: location.pathname === '/components' },
-    { name: 'About', href: '/about', current: location.pathname === '/about' },
+    { name: "Home", href: "/", current: location.pathname === "/" },
     { name: 'Login', href: '/login', current: location.pathname === '/login' },
-=======
-    { name: "Home", href: "/", current: location.pathname === "/" },
     {
       name: "Components",
       href: "/components",
@@ -24,7 +19,6 @@
       current: location.pathname === "/wizard",
     },
     { name: "About", href: "/about", current: location.pathname === "/about" },
->>>>>>> 17e0b027
   ];
 
   const toggleMobileMenu = () => {
