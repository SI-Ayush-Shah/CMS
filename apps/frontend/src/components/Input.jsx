--- conflicted
+++ resolved
@@ -1,40 +1,15 @@
 import React from "react";
 
 export const Input = React.forwardRef(function Input(
-  { className = "", invalid, hint, error, variant = "default", ...props },
+  { className = "", invalid, hint, error, ...props },
   ref
 ) {
-<<<<<<< HEAD
-  const getBaseClasses = (v) => {
-    switch (v) {
-      case "dark":
-        return "w-full bg-neutral-900 rounded-xl p-3 font-['Montserrat'] font-medium text-white placeholder:text-[#464646] border-none";
-      default:
-        return "w-full rounded px-3 py-2 border text-main-high placeholder:text-main-low bg-surface";
-    }
-  };
-  
-  const getStateClasses = (v) => {
-    if (invalid || error) {
-      return v === "dark" 
-        ? "focus:outline-none focus:ring-2 focus:ring-red-500"
-        : "border-error-500 focus:outline-error-500";
-    }
-    return v === "dark"
-      ? "focus:outline-none focus:ring-2 focus:ring-[#8c53c3]"
-=======
   const base =
     "w-full rounded px-3 py-2 border text-main-high placeholder:text-main-low bg-button-filled-main-default";
   const state =
     invalid || error
       ? "border-error-500 focus:outline-error-500"
->>>>>>> 789e86b1
       : "border-default focus:outline-core-prim-500";
-  };
-
-  const base = getBaseClasses(variant);
-  const state = getStateClasses(variant);
-  
   return (
     <div className="flex flex-col gap-1">
       <input
@@ -42,8 +17,8 @@
         className={`${base} ${state} ${className}`.trim()}
         {...props}
       />
-      {hint && !error && <p className={`text-[12px] ${variant === "dark" ? "text-[#747474]" : "text-main-medium"}`}>{hint}</p>}
-      {error && <p className={`text-[12px] ${variant === "dark" ? "text-red-400" : "text-error-600"}`}>{error}</p>}
+      {hint && !error && <p className="text-[12px] text-main-medium">{hint}</p>}
+      {error && <p className="text-[12px] text-error-600">{error}</p>}
     </div>
   );
 });