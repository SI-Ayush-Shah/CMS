--- conflicted
+++ resolved
@@ -10,32 +10,14 @@
   onClick,
 }) {
   const base =
-<<<<<<< HEAD
-    "inline-flex items-center justify-center font-medium gap-2 transition-colors disabled:opacity-50 disabled:cursor-not-allowed";
-  
-  const roundedClasses = variant === "dark" || variant === "dark-secondary" ? "rounded-xl" : "rounded-2xl";
-=======
     "inline-flex w-full h-10 items-center justify-center rounded-2xl font-medium gap-2 transition-colors disabled:bg-button-filled-main-default disabled:text-text-invert-disabled disabled:cursor-not-allowed";
->>>>>>> 789e86b1
 
   function variantClasses(v) {
     switch (v) {
       case "solid":
         return "bg-core-prim-500 hover:bg-core-prim-700 text-invert-high ";
       case "outline":
-<<<<<<< HEAD
-        return "border border-core-prim-500 text-core-prim-500 hover:bg-core-prim-50";
-      case "ghost":
-        return "bg-transparent hover:bg-card text-main-high";
-      case "link":
-        return "bg-transparent text-core-prim-500 hover:text-core-prim-600 underline underline-offset-2";
-      case "dark":
-        return "bg-[#641ea7] hover:bg-[#8c53c3] text-white font-['Montserrat']";
-      case "dark-secondary":
-        return "bg-neutral-900 hover:bg-neutral-800 text-white font-['Montserrat']";
-=======
         return "bg-border-main-default/60 text-invert-high border  border-core-prim-100 text-border-main-default hover:bg-border-main-default/80 ";
->>>>>>> 789e86b1
       default:
         return "";
     }
@@ -55,7 +37,7 @@
   }
 
   const classes =
-    `${base} ${roundedClasses} ${variantClasses(variant)} ${sizeClasses(size)} ${className}`.trim();
+    `${base} ${variantClasses(variant)} ${sizeClasses(size)} ${className}`.trim();
 
   return (
     <button
